/**
 * @file AppHelpers.cxx
 * @brief Class of "helper" methods for Likelihood applications.
 * @author J. Chiang
 *
 * $Header: /nfs/slac/g/glast/ground/cvs/Likelihood/src/AppHelpers.cxx,v 1.130 2016/07/27 21:15:26 echarles Exp $
 */

#include <cmath>
#include <cstdlib>

#include <iomanip>
#include <iostream>
#include <map>
#include <sstream>
#include <stdexcept>
#include <vector>
// EAC, added for std::auto_ptr
#include <memory> 

#include "st_stream/StreamFormatter.h"

#include "astro/SkyDir.h"

// EAC, added for IO operations
#include "tip/IFileSvc.h"
#include "st_facilities/Util.h"

#include "evtbin/Gti.h"

#include "dataSubselector/BitMaskCut.h"
#include "dataSubselector/CutBase.h"
#include "dataSubselector/Cuts.h"

#include "optimizers/Gaussian.h"

#include "Likelihood/AppHelpers.h"
#include "Likelihood/BandFunction.h"
// EAC, add BinnedExposure sub-classes
#include "Likelihood/BinnedHealpixExposure.h"
#include "Likelihood/BinnedExposure.h"
#include "Likelihood/BinnedConfig.h"
#include "Likelihood/BinnedLikelihood.h"
#include "Likelihood/BrokenPowerLaw2.h"
#include "Likelihood/BrokenPowerLaw3.h"
#include "Likelihood/BrokenPowerLawExpCutoff.h"
// EAC, add CountsMapBase sub-classes
#include "Likelihood/CountsMap.h"
#include "Likelihood/CountsMapHealpix.h"
#include "Likelihood/DMFitFunction.h"
#include "Likelihood/EblAtten.h"
#include "Likelihood/EnergyBand.h"
#include "Likelihood/EventContainer.h"
#include "Likelihood/ExpCutoff.h"
#include "Likelihood/ExpCutoffSEDPeak.h"
#include "Likelihood/ExposureMap.h"
#include "Likelihood/FileFunction.h"
#include "Likelihood/FitUtils.h"
#include "Likelihood/GaussianError.h"
#include "Likelihood/LogGaussian.h"
#include "Likelihood/LogNormal.h"
#include "Likelihood/LogNormalLog.h"
#include "Likelihood/LogParabola.h"
#include "Likelihood/MapCubeFunction2.h"
#include "Likelihood/MeanPsf.h"
#include "Likelihood/MultipleBrokenPowerLaw.h"
#include "Likelihood/Observation.h"
#include "Likelihood/PiecewisePowerLaw.h"
#include "Likelihood/PowerLawSuperExpCutoff.h"
#include "Likelihood/PowerLawSuperExpCutoff2.h"
#include "Likelihood/PowerLaw2.h"
#include "Likelihood/RadialProfile.h"
#include "Likelihood/ResponseFunctions.h"
#include "Likelihood/RoiCuts.h"
#include "Likelihood/ScData.h"
#include "Likelihood/ScaleFactor.h"
#include "Likelihood/SkyDirFunction.h"
#include "Likelihood/SmoothBrokenPowerLaw.h"
#include "Likelihood/SmoothDoubleBrokenPowerLaw.h"
#include "Likelihood/RadialDisk.h"
#include "Likelihood/RadialGaussian.h"
#include "Likelihood/SpatialMap.h"
// EAC, use WcsLibrary to open the right type of ProjMap
#include "Likelihood/WcsMapLibrary.h"

namespace {
   void getRangeBounds(const std::vector<dataSubselector::RangeCut *> & cuts,
                       double & xmin, double & xmax) {
      xmin = cuts.at(0)->minVal();
      xmax = cuts.at(0)->maxVal();
      for (size_t j = 0; j < cuts.size(); j++) {
         if (xmin < cuts.at(j)->minVal()) {
            xmin = cuts.at(j)->minVal();
         }
         if (xmax > cuts.at(j)->maxVal()) {
            xmax = cuts.at(j)->maxVal();
         }
      }
   }
   void strip_at_sign(std::string & input) {
      if (input.find_first_of("@") == 0) {
         std::string output = "";
         std::string::iterator it = input.begin() + 1;
         for ( ; it != input.end(); ++it) {
            output += *it;
         }
         input = output;
      }
   }
}

namespace Likelihood {

AppHelpers::AppHelpers(st_app::AppParGroup * pars,
                       const std::string & analysisType) 
   : m_pars(pars), m_funcFactory(0), m_scData(0), m_expCube(0),
     m_expMap(0), m_respFuncs(0), m_roiCuts(0), m_eventCont(0),
     m_bexpmap(0), m_phased_expmap(0), m_meanpsf(0), m_irfsName("") {
   st_app::AppParGroup & my_pars(*m_pars);
   prepareFunctionFactory();
   createResponseFuncs(analysisType);

   m_roiCuts = new RoiCuts();
   m_scData = new ScData();
   m_expCube = new ExposureCube();
   m_expCube->setEfficiencyFactor(m_respFuncs->efficiencyFactor());
   try {
      std::string expcube = my_pars["expcube"];
      if (expcube != "" && expcube != "none") {
         m_expCube->readExposureCube(expcube);
      }
   } catch (hoops::Hexception &) {
   }
   m_expMap = new ExposureMap();
   m_eventCont = new EventContainer(*m_respFuncs, *m_roiCuts, *m_scData);
   if (analysisType == "BINNED") {
      try {
         std::string bexpmap = my_pars["bexpmap"];
	 // EAC, read the right type of BinnedExposure
	 m_bexpmap = readBinnedExposure(bexpmap);
      } catch (hoops::Hexception &) {
      }
      try {
         std::string phased_expmap = my_pars["phased_expmap"];
         if (phased_expmap != "none" && phased_expmap != "") {
	    // EAC, use WcsMapLibrary to read the right type of ProjMap
            m_phased_expmap = WcsMapLibrary::instance()->wcsmap(phased_expmap,std::string(""));
         }
      } catch (hoops::Hexception &) {
      }
   }
   m_observation = new Observation(m_respFuncs,
                                   m_scData,
                                   m_roiCuts,
                                   m_expCube,
                                   m_expMap,
                                   m_eventCont,
                                   m_bexpmap,
                                   m_phased_expmap);
   if (analysisType == "BINNED") {
      try {
         // If there is no livetime cube, skip the setting of the mean psf.
         my_pars["expcube"];
         std::string cmapfile;
         // gtmodel still uses "srcmaps" as the parameter name of the
         // counts cube that is used to determine the map geometry,
         // so need to specialize here.
         try {
            std::string tmp = my_pars["cmap"];
            cmapfile = tmp;
         } catch (hoops::Hexception & ee) {
            std::string tmp = my_pars["srcmaps"];
            cmapfile = tmp;
         }
	 // EAC, build a map to get the ref-dir and energies
	 // EAC, it might be better to write a function just to pull those out 
	 CountsMapBase* cmap = readCountsMap(cmapfile);
	 int edisp_bins = AppHelpers::param(my_pars, "edisp_bins", 0);
	 if ( edisp_bins < 0 ) {
	   edisp_bins = 0;
	 }
	 std::vector<double> psf_energies(cmap->energies());
	 FitUtils::expand_energies(psf_energies, edisp_bins);

         m_meanpsf = new MeanPsf(cmap->refDir(), psf_energies, 
				 *m_observation);
         m_observation->setMeanPsf(m_meanpsf);
	 delete cmap; // EAC, we built the map on the heap...
      } catch (hoops::Hexception &) {
         // Do nothing.
      }
   }
}

AppHelpers::~AppHelpers() {
   delete m_funcFactory;
   delete m_roiCuts;
   delete m_scData;
   delete m_expCube;
   delete m_expMap;
   delete m_eventCont;
   delete m_respFuncs;
   delete m_bexpmap;
   delete m_phased_expmap;
   delete m_meanpsf;
   delete m_observation;
   delete m_respFuncCuts;
}

optimizers::FunctionFactory & AppHelpers::funcFactory() {
   return *m_funcFactory;
}

void AppHelpers::prepareFunctionFactory() {
   m_funcFactory = new optimizers::FunctionFactory;
   addFunctionPrototypes(m_funcFactory);
}

void AppHelpers::
addFunctionPrototypes(optimizers::FunctionFactory * funcFactory) {
   bool makeClone(false);
   funcFactory->addFunc("SkyDirFunction", new SkyDirFunction(), makeClone);
   funcFactory->addFunc("RadialDisk", new RadialDisk(), makeClone);
   funcFactory->addFunc("SpatialMap", new SpatialMap(), makeClone);
   funcFactory->addFunc("RadialGaussian", new RadialGaussian(), makeClone);
   funcFactory->addFunc("BandFunction", new BandFunction(), makeClone);
   funcFactory->addFunc("GaussianError", new GaussianError(), makeClone);
   funcFactory->addFunc("LogParabola", new LogParabola(), makeClone);
   funcFactory->addFunc("LogGaussian", new LogGaussian(), makeClone);
   funcFactory->addFunc("LogNormal", new LogNormal(), makeClone);
   funcFactory->addFunc("LogNormalLog", new LogNormalLog(), makeClone);
   funcFactory->addFunc("MapCubeFunction", new MapCubeFunction2(), makeClone);
   funcFactory->addFunc("RadialProfile", new RadialProfile(), makeClone);
   funcFactory->addFunc("PowerLaw2", new PowerLaw2(), makeClone);
   funcFactory->addFunc("BrokenPowerLaw2", new BrokenPowerLaw2(), makeClone);
   funcFactory->addFunc("BrokenPowerLaw3", new BrokenPowerLaw3(), makeClone);
   funcFactory->addFunc("MultipleBrokenPowerLaw", new MultipleBrokenPowerLaw(), makeClone);
   funcFactory->addFunc("PiecewisePowerLaw", new PiecewisePowerLaw(), makeClone);
   funcFactory->addFunc("SmoothBrokenPowerLaw", new SmoothBrokenPowerLaw(), 
                        makeClone);
   funcFactory->addFunc("SmoothDoubleBrokenPowerLaw", 
                        new SmoothDoubleBrokenPowerLaw(), makeClone);
   funcFactory->addFunc("FileFunction", new FileFunction(), makeClone);
   funcFactory->addFunc("ExpCutoff", new ExpCutoff(), makeClone);
   funcFactory->addFunc("ExpCutoffSEDPeak", new ExpCutoffSEDPeak(), makeClone);
   funcFactory->addFunc("BPLExpCutoff", new BrokenPowerLawExpCutoff(),
                        makeClone);
   funcFactory->addFunc("PLSuperExpCutoff", 
                        new PowerLawSuperExpCutoff(), makeClone);
   funcFactory->addFunc("PLSuperExpCutoff2", 
                        new PowerLawSuperExpCutoff2(), makeClone);
   funcFactory->addFunc("DMFitFunction", new DMFitFunction(), makeClone);

   funcFactory->addFunc("EblAtten::PowerLaw2", new EblAtten(), makeClone);
   funcFactory->addFunc("EblAtten::BrokenPowerLaw2", 
                        new EblAtten(BrokenPowerLaw2()), makeClone);
   funcFactory->addFunc("EblAtten::LogParabola", 
                        new EblAtten(LogParabola()), makeClone);
   funcFactory->addFunc("EblAtten::BandFunction", 
                        new EblAtten(BandFunction()), makeClone);
   funcFactory->addFunc("EblAtten::SmoothBrokenPowerLaw", 
                        new EblAtten(SmoothBrokenPowerLaw()), makeClone);
   funcFactory->addFunc("EblAtten::FileFunction", 
                        new EblAtten(FileFunction()), makeClone);
   funcFactory->addFunc("EblAtten::ExpCutoff", 
                        new EblAtten(ExpCutoff()), makeClone);
   funcFactory->addFunc("EblAtten::BPLExpCutoff", 
                        new EblAtten(BrokenPowerLawExpCutoff()), makeClone);
   funcFactory->addFunc("EblAtten::PLSuperExpCutoff", 
                        new EblAtten(PowerLawSuperExpCutoff()), makeClone);

   funcFactory->addFunc("EnergyBand::PowerLaw2", new EnergyBand(), makeClone);
   funcFactory->addFunc("EnergyBand::BrokenPowerLaw2", 
                        new EnergyBand(BrokenPowerLaw2()), makeClone);
   funcFactory->addFunc("EnergyBand::LogParabola", 
                        new EnergyBand(LogParabola()), makeClone);
   funcFactory->addFunc("EnergyBand::BandFunction", 
                        new EnergyBand(BandFunction()), makeClone);
   funcFactory->addFunc("EnergyBand::SmoothBrokenPowerLaw", 
                        new EnergyBand(SmoothBrokenPowerLaw()), makeClone);
   funcFactory->addFunc("EnergyBand::FileFunction", 
                        new EnergyBand(FileFunction()), makeClone);
   funcFactory->addFunc("EnergyBand::ExpCutoff", 
                        new EnergyBand(ExpCutoff()), makeClone);
   funcFactory->addFunc("EnergyBand::BPLExpCutoff", 
                        new EnergyBand(BrokenPowerLawExpCutoff()), makeClone);
   funcFactory->addFunc("EnergyBand::PLSuperExpCutoff", 
                        new EnergyBand(PowerLawSuperExpCutoff()), makeClone);

   funcFactory->addFunc("ScaleFactor::FileFunction", 
                        new ScaleFactor(FileFunction()), makeClone);
   funcFactory->addFunc("ScaleFactor::PowerLaw2", 
                        new ScaleFactor(PowerLaw2()), makeClone);
   funcFactory->addFunc("ScaleFactor::PLSuperExpCutoff", 
                        new ScaleFactor(PowerLawSuperExpCutoff()), makeClone);
   
   funcFactory->addFunc("ScaleFactor::Gaussian",
                        new ScaleFactor(optimizers::Gaussian()), makeClone);

}

void AppHelpers::setRoi(const std::string & filename,
                        const std::string & ext, bool strict) {
   RoiCuts & roiCuts = const_cast<RoiCuts &>(m_observation->roiCuts());
   if (filename != "") {
      roiCuts.readCuts(filename, ext, strict);
      return;
   }
   st_app::AppParGroup & pars(*m_pars);
   std::string event_file = pars["evfile"];
   std::string evtable = pars["evtable"];
   std::vector<std::string> eventFiles;
   st_facilities::Util::resolve_fits_files(event_file, eventFiles);
   roiCuts.readCuts(eventFiles, evtable, strict);
}

std::string AppHelpers::responseFuncs(const std::string & file,
                                      const std::string & respBase) {
   static const char * respcombos[] = {"DC2", "DC2FA", "DC2BA", 
                                       "DC2FB", "DC2BB", "DC2_A"};
   if (respBase != "DC2") {
      return respBase;
   }
// If just DC2 is given, then parse the EVENT_CLASS keyword to find
// the proper combination.
   dataSubselector::Cuts cuts;
   try {
      cuts = dataSubselector::Cuts(file, "EVENTS");
   } catch (tip::TipException & eObj) { 
      if (st_facilities::Util::expectedException(eObj, "Could not open")) {
// Probably have a counts map file:
         cuts = dataSubselector::Cuts(file, "", false);
      } else {
         throw;
      }
   }
   for (unsigned int i = 0; i < cuts.size(); i++) {
      if (cuts[i].type() == "range") {
         const dataSubselector::RangeCut & myCut = 
            dynamic_cast<dataSubselector::RangeCut &>(
               const_cast<dataSubselector::CutBase &>(cuts[i]));
         if (myCut.colname() == "EVENT_CLASS") {
            if (myCut.intervalType() == dataSubselector::RangeCut::MAXONLY
                && myCut.maxVal() == 1) {
               return "DC2_A";
            } else {
               return respcombos[static_cast<int>(myCut.minVal())+1];
            }
         }
      }
   }
// Default action: use all event classes
   return respBase;
}

void AppHelpers::readScData() {
   double tmin(m_observation->roiCuts().minTime());
   double tmax(m_observation->roiCuts().maxTime());
   st_app::AppParGroup & pars(*m_pars);
   std::string scFile = pars["scfile"];
   std::string sctable = pars["sctable"];
   ::strip_at_sign(scFile);
   st_facilities::Util::file_ok(scFile);
   st_facilities::Util::resolve_fits_files(scFile, m_scFiles);
   m_scData->readData(m_scFiles, tmin, tmax);
}

void AppHelpers::readExposureMap() {
   st_app::AppParGroup & pars(*m_pars);
   std::string exposureFile = pars["expmap"];
   if (exposureFile != "none") {
      st_facilities::Util::file_ok(exposureFile);
      m_expMap->readExposureFile(exposureFile);
   }
}

void AppHelpers::createResponseFuncs(const std::string & analysisType) {
   // Infer the response functions to use as specified by event_class
   // and event_type selections in the input ft1, cmap, srcmaps, or
   // bexpmap files or from the gt-tool pars.  Do this via a
   // dataSubselector::Cuts object and its CALDB_implied_irfs() member
   // function.
   st_stream::StreamFormatter formatter("AppHelpers", 
                                        "createResponseFuncs", 2);
   m_respFuncs = new ResponseFunctions();
   st_app::AppParGroup & pars(*m_pars);
   std::string respBase = pars["irfs"];
   std::string evfile;
   std::string extname;
   dataSubselector::Cuts * my_cuts(0);
   if (analysisType == "UNBINNED") {
      try {
         std::string my_file = pars["expmap"];
         evfile = my_file;
         extname = "PRIMARY";
      } catch (hoops::Hexception & eObj) {
         evfile = "none";
      }

      // Need to explicitly test for evfile=="none", since
      // that is a possible value for expmap.
      if (evfile == "none") {
         std::string my_file = pars["evfile"];
         evfile = my_file;
         extname = "EVENTS";
      }
   } else if (analysisType == "BINNED") {
      try {
         std::string my_file = pars["bexpmap"];
         evfile = my_file;
      } catch (hoops::Hexception &) {
         // Must be running gtexpcube2.
         std::string my_file = pars["cmap"];
         evfile = my_file;
      }
      extname = "";
   }
   if (respBase == "CALDB") {
      std::vector<std::string> files;
      st_facilities::Util::resolve_fits_files(evfile, files);
      my_cuts = new dataSubselector::Cuts(files.at(0), extname,
                                          false, true, true);
      dataSubselector::BitMaskCut * evclass_cut(0);
      if (!(evclass_cut = my_cuts->bitMaskCut("EVENT_CLASS"))) {
         // The binned expposure map may not have DSS keywords
         // specifying an event class cut. If so, look in the cmap
         // file or the srcmaps file.
         delete my_cuts;
         try {
            std::string my_file = pars["cmap"];
            evfile = my_file;
         } catch (hoops::Hexception &) {
            // Running gtmodel
            std::string my_file = pars["srcmaps"];
            evfile = my_file;
         }
         my_cuts = new dataSubselector::Cuts(evfile, "", false, true, true);
      }
      // If the pars["evtype"] option is available and specified (i.e., not
      // INDEF) and if my_cuts does not already have one, add an EVENT_TYPE
      // bit-mask cut with the provided value.
      dataSubselector::BitMaskCut * evtype_cut(0);
      if (!(evtype_cut = my_cuts->bitMaskCut("EVENT_TYPE"))) {
         try {
            unsigned int evtype = pars["evtype"];
            my_cuts->addBitMaskCut("EVENT_TYPE", evtype, my_cuts->pass_ver());
         } catch (hoops::Hexception &) {
            /// Do nothing.
         }
      } else {
         delete evtype_cut;
      }
   } else {
      // User has specified a value for irfs other than the default of
      // "CALDB".  In this case, generate a my_cuts object and add
      // event_class and event_type BitMaskCuts based on the values in
      // the "evtype" parameter.
      //
      // Disallow event_type qualifiers on irfs name.
      std::string::size_type pos(respBase.find_first_of(":"));
      if (pos != std::string::npos) {
         throw std::runtime_error("event_type qualifiers should not be "
                                  "included in the irfs specification.\n"
                                  "event_type information should be provided "
                                  "via DSS keywords or an evtype command line "
                                  "option, if available.");
      }
      my_cuts = new dataSubselector::Cuts();

      // The member function dataSubselector::Cuts::setIrfs adds the
      // event_class BitMaskCut and sets the pass version based on the
      // irf name.
      my_cuts->setIrfs(respBase);
      
      // Add event_type BitMaskCut.
      try {
         unsigned int evtype = pars["evtype"];
         if (evtype == 3) {
            formatter.info() << "Using evtype=3 (i.e., FRONT/BACK irfs)\n";
         }
         my_cuts->addBitMaskCut("EVENT_TYPE", evtype, my_cuts->pass_ver());
      } catch (hoops::Hexception &) {
         // evtype not a command line option, so do not add this cut.
      }
   }
   std::vector<unsigned int> selectedEvtTypes;
   if (my_cuts->pass_ver() != "NONE") {
      // We have Pass 7 or later, so reset the response function name,
      // identifying the event_type partition to use.
      respBase = my_cuts->CALDB_implied_irfs();
      getSelectedEvtTypes(*my_cuts, selectedEvtTypes);
   }

   m_respFuncs->load(respBase, "", selectedEvtTypes);

   m_irfsName = respBase;

//   delete my_cuts;
   m_respFuncCuts = my_cuts;
}

void AppHelpers::
getSelectedEvtTypes(const std::string & evfile,
                    const std::string & extname,
                    std::vector<unsigned int> & selectedEvtTypes,
                    unsigned int evtype_bit_mask) {
   dataSubselector::Cuts my_cuts(evfile, extname, false);
   getSelectedEvtTypes(my_cuts, selectedEvtTypes, evtype_bit_mask);
}

void AppHelpers::
getSelectedEvtTypes(const dataSubselector::Cuts & cuts,
                    std::vector<unsigned int> & selectedEvtTypes,
                    unsigned int evtype_bit_mask) {
   selectedEvtTypes.clear();

   // Find the event_type BitMaskCut, if it exists, and get mask.
   for (size_t i(0); i < cuts.size(); i++) {
      if (cuts[i].type() == "bit_mask") {
         const dataSubselector::BitMaskCut & event_type_cut
            = dynamic_cast<const dataSubselector::BitMaskCut &>(cuts[i]);
         if (event_type_cut.colname() == "EVENT_TYPE") {
            evtype_bit_mask = event_type_cut.mask();
         }
      }
   }
   // Test each bit in the mask and save non-zero positions, which
   // correspond to the selected event_types.
   for (size_t j(0); j < 32; j++) {
      if ((evtype_bit_mask & (1 << j)) != 0) {
         selectedEvtTypes.push_back(j);
      }
   }
}

void AppHelpers::checkOutputFile(bool clobber, const std::string & file) {
   if (!clobber) {
      if (file != "none" && st_facilities::Util::fileExists(file)) {
         st_stream::StreamFormatter formatter("AppHelpers", 
                                              "checkOutputFile", 2);
         formatter.info() << "Output file " << file << " already exists,\n" 
                          << "and you have set 'clobber' to 'no'.\n"
                          << "Please provide a different output file name."
                          << std::endl;
         std::exit(1);
      }
   }
}

void AppHelpers::checkCuts(const std::string & file1,
                           const std::string & ext1,
                           const std::string & file2,
                           const std::string & ext2,
                           bool compareGtis,
                           bool relyOnStreams,
                           bool skipEventClassCuts,
                           bool gtiWarningOnly) {
   bool checkColumns(false);
   bool skipTimeRangeCuts(false);
   dataSubselector::Cuts cuts1(file1, ext1, checkColumns,
                               skipTimeRangeCuts, skipEventClassCuts);
   dataSubselector::Cuts cuts2(file2, ext2, checkColumns,
                               skipTimeRangeCuts, skipEventClassCuts);

   dataSubselector::Cuts gtiCuts1 = gtiCuts(cuts1);
   dataSubselector::Cuts gtiCuts2 = gtiCuts(cuts2);

   if (!checkCuts(cuts1, cuts2, false, relyOnStreams)) {
      std::ostringstream message;
      message << "AppHelpers::checkCuts:\n" 
              << "DSS keywords ";
      message << "in " << file1;
      if (ext1 != "") {
         message << "[" << ext1 << "] ";
      }
      message << "do not match those in " << file2;
      if (ext2 != "") {
         message << "[" << ext2 << "] ";
      }
      throw std::runtime_error(message.str());
   }
   if (compareGtis && !checkCuts(cuts1, cuts2, true, relyOnStreams)) {
      std::ostringstream message;
      message << "AppHelpers::checkCuts:\n"
              << "GTIs in " << file1;
      if (ext1 != "") {
         message << "[" << ext1 << "] ";
      }
      message << "do not match those in " << file2;
      if (ext2 != "") {
         message << "[" << ext2 << "] ";
      }
      if (gtiWarningOnly) {
         st_stream::StreamFormatter formatter("AppHelpers", "checkCuts", 2);
         formatter.warn() << "\nWARNING: \n" << message.str() << "\n\n";
      } else {
            throw std::runtime_error(message.str());
      }
   }
}

void AppHelpers::checkCuts(const std::vector<std::string> & files1,
                           const std::string & ext1,
                           const std::string & file2,
                           const std::string & ext2,
                           bool compareGtis, 
                           bool relyOnStreams, 
                           bool skipEventClassCuts,
                           bool gtiWarningOnly) {
   bool checkColumns(false);
   bool skipTimeRangeCuts(false);
   dataSubselector::Cuts cuts1(files1, ext1, checkColumns,
                               skipTimeRangeCuts, skipEventClassCuts);
   dataSubselector::Cuts cuts2(file2, ext2, checkColumns,
                               skipTimeRangeCuts, skipEventClassCuts);

   dataSubselector::Cuts gtiCuts1 = gtiCuts(cuts1);
   dataSubselector::Cuts gtiCuts2 = gtiCuts(cuts2);

   if (!checkCuts(cuts1, cuts2, false, relyOnStreams)) {
      std::ostringstream message;
      message << "AppHelpers::checkCuts:\n" 
              << "DSS keywords ";
      message << "in \n";
      for (unsigned int i = 0; i < files1.size(); i++) {
         message << files1.at(i) << "\n";
      }
      if (ext1 != "") {
         message << "in extension " << ext1 << "\n";
      }
      message << "do not match those in " << file2;
      if (ext2 != "") {
         message << "[" << ext2 << "] ";
      }
      throw std::runtime_error(message.str());
   }
   if (compareGtis && !checkCuts(cuts1, cuts2, true, relyOnStreams)) {
      std::ostringstream message;
      message << "AppHelpers::checkCuts:\n" 
              << "GTIs in\n";
      for (unsigned int i = 0; i < files1.size(); i++) {
         message << files1.at(i) << "\n";
      }
      if (ext1 != "") {
         message << "in extension " << ext1 << "\n";
      }
      message << "do not match those in " << file2;
      if (ext2 != "") {
         message << "[" << ext2 << "] ";
      }
      if (gtiWarningOnly) {
         st_stream::StreamFormatter formatter("AppHelpers", "checkCuts", 2);
         formatter.warn() << "\nWARNING: \n" << message.str() << "\n\n";
      } else {
         throw std::runtime_error(message.str());
      }
   }
}

bool AppHelpers::checkCuts(const dataSubselector::Cuts & cuts1,
                           const dataSubselector::Cuts & cuts2,
                           bool compareGtis, bool relyOnStreams) {
   bool standardTest;
   if (relyOnStreams) {
      std::ostringstream c1, c2;
      cuts1.writeCuts(c1);
      cuts2.writeCuts(c2);
      standardTest = (c1.str() == c2.str());
   } else {
      if (compareGtis) {
         standardTest = (cuts1 == cuts2);
      } else {
         standardTest = cuts1.compareWithoutGtis(cuts2);
      }
   }
   return standardTest;
}

void AppHelpers::checkTimeCuts(const std::string & file1,
                               const std::string & ext1,
                               const std::string & file2,
                               const std::string & ext2,
                               bool compareGtis,
                               bool gtiWarningOnly) {
   dataSubselector::Cuts cuts1(file1, ext1, false, false, true);
   dataSubselector::Cuts cuts2(file2, ext2, false, false, true);
   double gti_start_diffs, gti_stop_diffs;
   if (!checkTimeCuts(cuts1, cuts2, compareGtis, gti_start_diffs,
                      gti_stop_diffs)) {
      std::ostringstream message;
      message << "AppHelpers::checkTimeCuts:\n" 
              << "Time range cuts ";
      if (compareGtis) {
         message << "and GTI extensions ";
      }
      message << "in files " << file1;
      if (ext1 != "") {
         message << "[" << ext1 << "] ";
      }
      message << "and " << file2;
      if (ext2 != "") {
         message << "[" << ext2 << "] ";
      }
      message << "do not agree." << std::endl;
      message << "Aggregate absolute differences in GTI start times (s): "
              << gti_start_diffs << std::endl;
      message << "Aggregate absolute differences in GTI stop times (s): "
              << gti_stop_diffs << std::endl;
      if (gtiWarningOnly) {
         st_stream::StreamFormatter formatter("AppHelpers", 
                                              "checkTimeCuts", 2);
         formatter.warn() << "\nWARNING: \n" << message.str() << "\n\n";
      } else {
         throw std::runtime_error(message.str());
      }
   }
}

void AppHelpers::checkTimeCuts(const std::vector<std::string> & files1,
                               const std::string & ext1,
                               const std::string & file2,
                               const std::string & ext2,
                               bool compareGtis,
                               bool gtiWarningOnly) {
   dataSubselector::Cuts cuts1(files1, ext1, false, false, true);
   dataSubselector::Cuts cuts2(file2, ext2, false, false, true);
   double gti_start_diffs, gti_stop_diffs;
   if (!checkTimeCuts(cuts1, cuts2, compareGtis, gti_start_diffs,
                      gti_stop_diffs)) {
      std::ostringstream message;
      message << "AppHelpers::checkTimeCuts:\n" 
              << "Time range cuts ";
      if (compareGtis) {
         message << "and GTI extensions ";
      }
      message << "in files \n";
      for (unsigned int i = 0; i < files1.size(); i++) {
         message << files1.at(i);
         if (ext1 != "") {
            message << "[" << ext1 << "]";
         }
      }
      message << "\n";
      message << "and " << file2;
      if (ext2 != "") {
         message << "[" << ext2 << "]\n";
      }
      message << "do not agree.\n";
      message << "Aggregate absolute differences in GTI start times (s): "
              << gti_start_diffs << std::endl;
      message << "Aggregate absolute differences in GTI stop times (s): "
              << gti_stop_diffs << std::endl;
      if (gtiWarningOnly) {
         st_stream::StreamFormatter formatter("AppHelpers", 
                                              "checkTimeCuts", 2);
         formatter.warn() << "\nWARNING: \n" << message.str() << "\n"
                          << std::endl;
      } else {
         throw std::runtime_error(message.str());
      }
   }
}

bool AppHelpers::checkTimeCuts(const dataSubselector::Cuts & cuts1,
                               const dataSubselector::Cuts & cuts2,
                               bool compareGtis,
                               double & gti_start_diffs,
                               double & gti_stop_diffs) {
// Assume GTIs encapsulate all of the time range information, so that
// individual time range cuts need not be checked.

   (void)(compareGtis);
   std::vector<const dataSubselector::CutBase *> time_cuts1;
   std::vector<const dataSubselector::CutBase *> time_cuts2;
   gatherGtiCuts(cuts1, time_cuts1);
   gatherGtiCuts(cuts2, time_cuts2);
   bool ok(true);
   if (time_cuts1.size() == time_cuts2.size()) {
      gti_start_diffs = 0;
      gti_stop_diffs = 0;
      for (unsigned int i = 0; i < time_cuts1.size(); i++) {
         ok = ok && *(time_cuts1[i]) == *(time_cuts2[i]);
         if (!(*(time_cuts1[i]) == *(time_cuts2[i]))) {
            std::cout << "difference in gti interval found" << std::endl;
            const dataSubselector::GtiCut * gticut1 
               = dynamic_cast<const dataSubselector::GtiCut *>(time_cuts1[i]);
            const dataSubselector::GtiCut * gticut2
               = dynamic_cast<const dataSubselector::GtiCut *>(time_cuts2[i]);
            evtbin::Gti::ConstIterator it1(gticut1->gti().begin());
            evtbin::Gti::ConstIterator it2(gticut2->gti().begin());
            for ( ; it1 != gticut1->gti().end() && it2 != gticut2->gti().end();
                  ++it1, ++it2) {
               gti_start_diffs += std::fabs(it1->first - it2->first);
               gti_stop_diffs += std::fabs(it1->second - it2->second);
            }
         }
      }
   } else {
      ok = false;
   }
   return ok;
}

void AppHelpers::
checkExpMapCuts(const std::vector<std::string> & evFiles,
                const std::string & expMap,
                const std::string & evfileExt,
                const std::string & expMapExt) {
   dataSubselector::Cuts evCuts(evFiles, evfileExt, false);
   dataSubselector::Cuts expMapCuts(expMap, expMapExt, false);

   std::vector<dataSubselector::RangeCut *> evEnergyCuts;
   std::vector<dataSubselector::RangeCut *> expMapEnergyCuts;

   evCuts.removeRangeCuts("ENERGY", evEnergyCuts);
   expMapCuts.removeRangeCuts("ENERGY", expMapEnergyCuts);

   evCuts.removeVersionCut("IRF_VERSION");
   expMapCuts.removeVersionCut("IRF_VERSION");

   if (evCuts != expMapCuts) {
      std::ostringstream message;
      message << "AppHelpers::checkExpMapCuts:\n"
              << "Inconsistent DSS keywords in "
              << "event file(s) and unbinned exposure map file."
              << std::endl;
      throw std::runtime_error(message.str());
   }
   double ev_emin, ev_emax;
   ::getRangeBounds(evEnergyCuts, ev_emin, ev_emax);

   double expMap_emin, expMap_emax;
   ::getRangeBounds(expMapEnergyCuts, expMap_emin, expMap_emax);

   if (expMap_emin > ev_emin || expMap_emax < ev_emax) {
      std::ostringstream message;
      message << "AppHelpers::checkExpMapCuts:\n"
              << "Energy ranges for event file(s) and "
              << "unbinned exposure map are not consistent.";
      throw std::runtime_error(message.str());
   }
}

void AppHelpers::
gatherGtiCuts(const dataSubselector::Cuts & cuts,
              std::vector<const dataSubselector::CutBase *> & gti_cuts) {
   for (unsigned int i = 0; i < cuts.size(); i++) {
      if (cuts[i].type() == "GTI") {
         gti_cuts.push_back(&cuts[i]);
      }
   }
}

dataSubselector::Cuts 
AppHelpers::gtiCuts(const dataSubselector::Cuts & cuts) {
   std::vector<const dataSubselector::CutBase *> gti_cuts;
   gatherGtiCuts(cuts, gti_cuts);
   
   dataSubselector::Cuts my_gtiCuts;
   for (size_t i = 0; i < gti_cuts.size(); i++) {
      my_gtiCuts.addCut(*gti_cuts.at(i));
   }
   return my_gtiCuts;
}


void AppHelpers::
checkExposureMap(const std::string & cmapfile,
		 const std::string & emapfile) {  
   // EAC, switch based on the projection type of the counts map 
   CountsMapBase* cmap = readCountsMap(cmapfile);
   BinnedExposureBase* emap = readBinnedExposure(emapfile);
   bool ok(false);
   switch ( cmap->projection().method() ) {
   case astro::ProjBase::WCS:
     checkExposureMap_wcs(static_cast<const CountsMap&>(*cmap),*emap);
     ok = true;
     break;
   case astro::ProjBase::HEALPIX:
     checkExposureMap_healpix(static_cast<const CountsMapHealpix&>(*cmap),*emap);
     ok = true;
     break;
   default:
     break;
   }
   if ( !ok ) {
     std::string errMsg("Did not recognize CountsMapBase type at: ");
     errMsg += emapfile;
     throw std::runtime_error(errMsg);
   }
   // EAC: this seems wasteful
   delete cmap;
   delete emap;
   return;
}
 
void AppHelpers::
checkExposureMap_healpix(const CountsMapHealpix& cmap,
			 BinnedExposureBase& emap) {
   // EAC: rather than worry about the details, let's just require that the exposure map be all-sky
   if (!emap.allSky()) {
     throw std::runtime_error("Counts map is in HEALPix but exposure map does not cover the whole sky.");
   }
   return;
}

void AppHelpers::
checkExposureMap_wcs(const CountsMap& cmap,
		     BinnedExposureBase& emap) {
   // EAC: this is the original checkExposureMap function
   emap.setBoundaryFlag(true);
   
   double energy(emap.energies()[0]);

   std::vector<size_t> ii, jj;

   size_t i;
   size_t j(1);
   for (i=1; i < cmap.naxis1() + 1; i++) {
      ii.push_back(i);
      jj.push_back(j);
   }

   i = cmap.naxis1();
   for (; j < cmap.naxis2() + 1; j++) {
      ii.push_back(i);
      jj.push_back(j);
   }

   j = cmap.naxis2();
   for (; i > 0; i--) {
      ii.push_back(i);
      jj.push_back(j);
   }
   
   i = 1;
   for (; j > 0; j--) {
      ii.push_back(i);
      jj.push_back(j);
   }
   for (size_t indx(0); indx < ii.size(); indx++) {
      astro::SkyDir my_dir;
      st_facilities::Util::pixel2SkyDir(cmap.projection(), 
                                        ii[indx], jj[indx], my_dir);
      try {
         emap(energy, my_dir.ra(), my_dir.dec());
      } catch (std::runtime_error & eObj) {
         if (st_facilities::Util::
             expectedException(eObj, "outside of the map boundaries")) {
            throw std::runtime_error("Counts map not covered by exposure map.");
         } else {
            throw;
         }
      }
   }
}

void AppHelpers::setBitMaskCuts(dataSubselector::Cuts & other_cuts) const {
   other_cuts.setBitMaskCut(m_respFuncCuts->bitMaskCut("EVENT_CLASS"));
   other_cuts.setBitMaskCut(m_respFuncCuts->bitMaskCut("EVENT_TYPE"));
}

// EAC -> Check to see if a CountsMap or exposure map is WCS or HEALPix based                 
astro::ProjBase::Method 
AppHelpers::checkProjectionMethod(const std::string& filename,
                                  const std::string& hpx_ext) {  
  // Try the primary header first
  std::auto_ptr<const tip::Image> primary(tip::IFileSvc::instance().readImage(filename,std::string("")));
  const tip::Header& header = primary->getHeader();
  int naxis(0);
  try {
    header["NAXIS"].get(naxis);    
  } catch (...) {
    ;
  } 
  if ( naxis >= 2 ) {
    // This is some kind of image
    return astro::ProjBase::WCS;
  }

  // Default behavior for HEALPix projections is to put map in the SKYMAP HDU
  const std::string ext_name = hpx_ext.empty() ? "SKYMAP" : hpx_ext;

  // Try the extension header
  std::auto_ptr<const tip::Extension> ext(tip::IFileSvc::instance().readExtension(filename,ext_name));
  const tip::Header& header_ext = ext->getHeader();
  if ( ext->isTable() ) {
    std::string pixtype;
    try {
      header_ext["PIXTYPE"].get(pixtype);
    } catch (...) {
      ;
    }
    if ( pixtype.find("HEALPIX") == 0 ) {    
      return astro::ProjBase::HEALPIX;
    } 
    // It is a table, but doesn't have PIXTYPE == HEALPIX, something is wrong
    return astro::ProjBase::UNKNOWN;
  } 
  // It isn't a table, something is wrong
  return astro::ProjBase::UNKNOWN;
}

// EAC -> Open a fits file and read in the correct type of CountsMap                          
CountsMapBase* AppHelpers::readCountsMap(const std::string& filename){
  astro::ProjBase::Method method = checkProjectionMethod(filename,std::string("SKYMAP"));
  CountsMapBase* retMap(0);
  switch ( method ) {
  case astro::ProjBase::WCS:
    retMap = new CountsMap(filename);
    break;
  case astro::ProjBase::HEALPIX:
    retMap = new CountsMapHealpix(filename);
    break;
  default:
    break;
  }
  if ( retMap == 0 ) {
    std::string errMsg("Did not recognize CountsMapBase type at: ");
    errMsg += filename;
    throw std::runtime_error(errMsg);
  }
  return retMap;
}

// EAC -> Open a fits file and read in the correct type of BinnedExposureBase                 
BinnedExposureBase* AppHelpers::readBinnedExposure(const std::string& filename){
  astro::ProjBase::Method method = checkProjectionMethod(filename,std::string("HPXEXPOSURES"));
  BinnedExposureBase* retMap(0);
  switch ( method ) {
  case astro::ProjBase::WCS:
    retMap = new BinnedExposure(filename);
    break;
  case astro::ProjBase::HEALPIX:
    retMap = new BinnedHealpixExposure(filename);
    break;
  default:
    break;
  }
  if ( retMap == 0 ) {
    std::string errMsg("Did not recognize BinnedExposureBase type at: ");
    errMsg += filename;
    throw std::runtime_error(errMsg);
  }  
  return retMap;
}


BinnedLikelihood* AppHelpers::makeBinnedLikelihood(st_app::AppParGroup& pars,
						   AppHelpers& helper,
						   const std::string& cmap_par) {

  std::string expcube = pars["expcube"];
  std::string bexpmap = pars["bexpmap"];
  std::string cmap = pars[cmap_par];

  if (expcube != "" && expcube != "none") {
    helper.observation().expCube().readExposureCube(expcube);
  }

  if (!helper.observation().expCube().haveFile()) {
    throw std::runtime_error
      ("An exposure cube file is required for binned analysis. "
       "Please specify an exposure cube file.");
  }
 
  helper.setRoi(cmap, "", false);
  st_facilities::Util::file_ok(cmap);
  CountsMapBase* dataMap = AppHelpers::readCountsMap(cmap);
  AppHelpers::checkExposureMap(cmap, bexpmap);

  bool computePointSources = AppHelpers::param(pars, "ptsrc", true);
  bool psf_corrections = AppHelpers::param(pars, "psfcorr", true);
  bool perform_convolution = AppHelpers::param(pars, "convol", true);  
  bool resample = AppHelpers::param(pars, "resample", true);
  int resamp_factor = AppHelpers::param(pars, "rfactor", 2);
  double minbinsz = AppHelpers::param(pars, "minbinsz", 0.1);
  
<<<<<<< HEAD
  int edisp_val = AppHelpers::param(pars, "edisp_bins", 0);
=======
  bool edisp =  AppHelpers::param(pars, "edisp", false);  
  int edisp_val = edisp ? AppHelpers::param(pars, "edisp_bins", -1) : -1;
>>>>>>> 45202621

  BinnedLikeConfig config(computePointSources, psf_corrections, 
			  perform_convolution, resample, resamp_factor, 
			  minbinsz, PsfIntegConfig::adaptive, 
			  1e-3, 1e-6, true, edisp_val);

  ProjMap* wmap(0);
  static const std::string noneString("none");
  std::string wmap_file = AppHelpers::param(pars, "wmap", noneString);
    
  if ( wmap_file != noneString ) {
    wmap = WcsMapLibrary::instance()->wcsmap(wmap_file,"");
    wmap->setInterpolation(false);
    wmap->setExtrapolation(true);
  }

  BinnedLikelihood* logLike = new BinnedLikelihood(*dataMap, helper.observation(),
						   config, cmap, wmap);

  return logLike;

}

} // namespace Likelihood<|MERGE_RESOLUTION|>--- conflicted
+++ resolved
@@ -1076,12 +1076,7 @@
   int resamp_factor = AppHelpers::param(pars, "rfactor", 2);
   double minbinsz = AppHelpers::param(pars, "minbinsz", 0.1);
   
-<<<<<<< HEAD
   int edisp_val = AppHelpers::param(pars, "edisp_bins", 0);
-=======
-  bool edisp =  AppHelpers::param(pars, "edisp", false);  
-  int edisp_val = edisp ? AppHelpers::param(pars, "edisp_bins", -1) : -1;
->>>>>>> 45202621
 
   BinnedLikeConfig config(computePointSources, psf_corrections, 
 			  perform_convolution, resample, resamp_factor, 
