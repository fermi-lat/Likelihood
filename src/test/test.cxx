--- conflicted
+++ resolved
@@ -1511,13 +1511,7 @@
 
    BinnedLikeConfig like_config;
    like_config.set_edisp_val(edisp_val);
-<<<<<<< HEAD
-
    BinnedLikelihood binnedLogLike(dataMap, *m_observation, like_config, "", wmap);
-=======
-   BinnedLikelihood binnedLogLike(dataMap, *m_observation, like_config, "", wmap);
-
->>>>>>> 45202621
    
    std::string Crab_model = dataPath("Crab_model.xml");
    binnedLogLike.readXml(Crab_model, *m_funcFactory);
