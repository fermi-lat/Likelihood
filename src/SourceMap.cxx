/**
 * @file SourceMap.cxx
 * @brief Spatial distribution of a source folded through the instrument
 *        response.
 * @author J. Chiang
 *
 * $Header: /nfs/slac/g/glast/ground/cvs/Likelihood/src/SourceMap.cxx,v 1.145 2017/10/07 01:29:20 echarles Exp $
 */

#include <cmath>

#include <algorithm>
#include <deque>
#include <fstream>
#include <iostream>
#include <memory>
#include <stdexcept>

#include "st_stream/StreamFormatter.h"

#include "astro/SkyProj.h"

#include "tip/IFileSvc.h"
#include "tip/Image.h"
#include "tip/Table.h"
#include "tip/tip_types.h"

#include "st_facilities/Util.h"

#include "Likelihood/Accumulator.h"
#include "Likelihood/BinnedExposure.h"
#include "Likelihood/BinnedCountsCache.h"
#include "Likelihood/CompositeSource.h"
#include "Likelihood/CountsMapBase.h"
#include "Likelihood/CountsMap.h"
#include "Likelihood/CountsMapHealpix.h"
#include "Likelihood/ConvolveHealpix.h"
#include "Likelihood/AppHelpers.h"
#include "Likelihood/DiffuseSource.h"
#include "Likelihood/Drm.h"
#include "Likelihood/FitUtils.h"
#include "Likelihood/FileUtils.h"
#include "Likelihood/MapBase.h"
#include "Likelihood/MeanPsf.h"
#include "Likelihood/PointSource.h"
#include "Likelihood/PSFUtils.h"
#include "Likelihood/Observation.h"
#include "Likelihood/ResponseFunctions.h"
#include "Likelihood/SkyDirArg.h"
#include "Likelihood/Source.h"
#define ST_DLL_EXPORTS
#include "Likelihood/SourceMap.h"
#undef ST_DLL_EXPORTS
#include "Likelihood/SpatialFunction.h"

#include "Likelihood/WcsMap2.h"
#include "Likelihood/WeightMap.h"
#include "Likelihood/HealpixProjMap.h"


namespace Likelihood { 


void SourceMap::fill_sparse_model(const std::vector<float>& vect,
				  SparseVector<float>& sparse) {
  sparse.resize(vect.size());
  sparse.fill_from_vect(vect);
}

void SourceMap::fill_full_model(const SparseVector<float>& sparse,
				std::vector<float>& vect) {
  sparse.fill_vect(vect);
 }


SourceMap::SourceMap(const Source& src, 
		     const BinnedCountsCache * dataCache,
                     const Observation & observation, 
                     const BinnedLikeConfig& config,
		     const Drm& drm,
		     const WeightMap* weights,
		     bool save_model)
   : m_src(&src), 
     m_name(src.getName()),
     m_srcType(src.getType()),
     m_dataCache(dataCache),
     m_observation(observation),
     m_meanPsf(0),
     m_formatter(new st_stream::StreamFormatter("SourceMap", "", 2)),
     m_config(config),
     m_drm(&drm),
     m_edisp_val(src.use_edisp() ? config.edisp_val() : 0),
     m_edisp_bins(src.use_edisp() ? config.edisp_bins() : 0),
     m_edisp_offset(m_edisp_bins - drm.edisp_bins()),
     m_weights(weights),
     m_mapType(FileUtils::Unknown),
     m_save_model(save_model),     
     m_model_is_local(true),
     m_drm_cache(0) {

  //  std::cout << "SourceMap constructor 1, m_save_model = " << std:: boolalpha << m_save_model << std::endl;

   set_energies();

   int status = make_model();
   if ( status != 0 ) {
     throw std::runtime_error("SourceMap construction failed");
   }
   m_drm_cache = new Drm_Cache(*m_drm, *this);
}

SourceMap::SourceMap(const std::string & sourceMapsFile,
                     const Source& src, 
		     const BinnedCountsCache * dataCache,
		     const Observation & observation,
                     const BinnedLikeConfig& config,
		     const Drm& drm,
		     const WeightMap* weights,
		     bool save_model)
  : m_src(&src),
    m_name(src.getName()),
    m_dataCache(dataCache),
    m_observation(observation),
    m_config(config),
    m_meanPsf(0),
    m_formatter(new st_stream::StreamFormatter("SourceMap", "", 2)),
    m_weights(weights),
    m_mapType(FileUtils::Unknown),
    m_save_model(save_model),
    m_model_is_local(true),
    m_drm(&drm),
    m_edisp_val(src.use_edisp() ? config.edisp_val() : 0),
    m_edisp_bins(0),    
    m_edisp_offset(0),
    m_drm_cache(0) {

  // std::cout << "SourceMap constructor 2, m_save_model = " << std:: boolalpha << m_save_model << std::endl;
  int status = readModel(sourceMapsFile);
  if ( status != 0 ) {
    // throw std::runtime_error("SourceMap construction failed to read model");
  }
  m_drm_cache = new Drm_Cache(*m_drm, *this);
}


SourceMap::SourceMap(const SourceMap& other)
  :m_src(other.m_src),
   m_name(other.m_name),
   m_filename(other.m_filename),
   m_srcType(other.m_srcType),
   m_dataCache(other.m_dataCache),
   m_observation(other.m_observation),
   m_meanPsf( other.m_meanPsf != 0 ? new MeanPsf(*other.m_meanPsf) : 0),
   m_formatter(new st_stream::StreamFormatter("SourceMap", "", 2)),
   m_config(other.m_config),
   m_drm(other.m_drm),
   m_edisp_val(other.m_edisp_val),
   m_edisp_bins(other.m_edisp_bins),
   m_edisp_offset(other.m_edisp_offset),
   m_weights(other.m_weights),
   m_save_model(other.m_save_model),
   m_model_is_local(other.m_model_is_local),
   m_energies(other.m_energies),
   m_logEnergyRatios(other.m_logEnergyRatios),
   m_model(other.m_model),
   m_sparseModel(other.m_sparseModel),
   m_mapType(other.m_mapType),
   m_specVals(other.m_specVals),
   m_specWts(other.m_specWts),
   m_modelPars(other.m_modelPars),
   m_latchedModelPars(other.m_latchedModelPars),
   m_derivs(other.m_derivs),
   m_npreds(other.m_npreds),
   m_weighted_npreds(other.m_weighted_npreds),
   m_drm_cache(other.m_drm_cache->clone()),
   m_dataCleared(other.m_dataCleared),
   m_loaded(other.m_loaded) {

  // std::cout << "SourceMap copy constructor, m_save_model = " << std:: boolalpha << m_save_model << std::endl;
}


SourceMap::~SourceMap() {
   delete m_formatter;
   delete m_meanPsf; 
   delete m_drm_cache;
}

float SourceMap::operator[](size_t idx) const {
  return m_mapType == FileUtils::HPX_Sparse ? find_value(idx) : m_model[idx];
}


void SourceMap::sparsify_model(bool clearFull) {
  fill_sparse_model(m_model,m_sparseModel);
  if ( clearFull ) {
    // This deallocates the memory used by the model
    // in C++-11 there is a function shrink_to_fit that we could use.
    std::vector<float> nullVect;
    m_model.swap(nullVect);
  }
}
  

void SourceMap::expand_model(bool clearSparse) {
  fill_full_model(m_sparseModel,m_model);
  if ( clearSparse ) {
    m_sparseModel.clear();
  }
}


void SourceMap::computeNpredArray() {

   if ( m_mapType == FileUtils::HPX_Sparse && m_model.size() == 0 ) {
     return computeNpredArray_sparse();     
   }

   if ( m_model.size() == 0 ) {
     // The model was clear, re-make it
     // Note that this call will also call computeNpredArray,
     // so we can return now
     const std::vector<float>& dummy = model(true);
     return;
   }

   // For the npreds we are going to loop over the number of energies in the source map
   size_t ne = n_energies();
   // For the weighted npreds we are going to loop over the number of measure energy bins
   size_t nw = m_dataCache->num_ebins();

   // For the weighted npreds, we loop from edisp_bins() to edisp_bins() + nw
   size_t min_ebin = edisp_bins();
   size_t max_ebin = min_ebin + nw;

   m_npreds.clear();
   m_npreds.resize(ne);
   m_weighted_npreds.clear();
   m_weighted_npreds.resize(nw);

   size_t npix = m_dataCache->num_pixels();
   size_t kmin_edisp(0.);
   size_t kmax_edisp(0.);            
   size_t kmeas(0);

   // k is the index in the output vector
   for (size_t k(0); k < ne; k++) {      

     bool is_meas_bin(false);

     if ( k >= min_ebin && k < max_ebin ) {
       is_meas_bin = true;
       kmeas = k - edisp_bins();
       FitUtils::get_edisp_range(*this, kmeas, kmin_edisp, kmax_edisp);
       if ( edisp_val() <= 0 ) {
	 kmin_edisp += edisp_bins();
	 kmax_edisp += edisp_bins();
       }
       m_weighted_npreds[kmeas].resize(kmax_edisp-kmin_edisp, std::make_pair(0., 0.));
     }     

     for (size_t j(0); j < npix; j++) {
       // This in the index in the model
       size_t indx_0(k*npix + j);
       double model_0 = m_model[indx_0];
       m_npreds[k] += model_0;
       // If this energy bin is not in the central range, we are done with this pixel
       if ( ! is_meas_bin ) continue;
       // This is the index in the weights
       size_t indx_w(kmeas*npix + j);
       double weight_val = m_weights != 0 ? m_weights->model()[indx_w] : 1.;       
       size_t idx_k(0);
       size_t idx_k0(kmin_edisp*npix + j);
       for ( size_t kk(kmin_edisp); kk < kmax_edisp; kk++, idx_k++, idx_k0 += npix ) {
	 size_t idx_k1 = idx_k0 + npix;
	 m_weighted_npreds.at(kmeas).at(idx_k).first += weight_val *  m_model[idx_k0];
	 m_weighted_npreds.at(kmeas).at(idx_k).second += weight_val *  m_model[idx_k1];
       }
     }   
   }
}

void SourceMap::computeNpredArray_sparse() {
  
   // For the npreds we are going to loop over the number of energies in the source map
   size_t ne = n_energies();
   // For the weighted npreds we are going to loop over the number of measure energy bins
   size_t nw = m_dataCache->num_ebins();

   // For the weighted npreds, we loop from edisp_bins() to edisp_bins() + 
   size_t min_ebin = edisp_bins();
   size_t max_ebin = min_ebin + nw;

   m_npreds.clear();
   m_npreds.resize(ne);
   m_weighted_npreds.clear();
   m_weighted_npreds.resize(nw);

   size_t npix = m_dataCache->num_pixels();
   size_t k(0);
   size_t kmin_edisp(0.);
   size_t kmax_edisp(0.);     
   size_t kmeas(0);
   bool is_meas_bin(false);

   for (size_t k=0; k < ne; k++) {
     if ( k >= min_ebin && k < max_ebin ) {
       kmeas = k - edisp_bins();
       FitUtils::get_edisp_range(*this, kmeas, kmin_edisp, kmax_edisp);
       if ( edisp_val() < 0 ) {
	 kmin_edisp += edisp_bins();
	 kmax_edisp += edisp_bins();
       } else if ( edisp_val() > 0 ) {
	 kmin_edisp += edisp_offset();
	 kmax_edisp += edisp_offset();
       }
       m_weighted_npreds[kmeas].resize(kmax_edisp-kmin_edisp, std::make_pair(0., 0.));
     }     
   }

   for ( SparseVector<float>::iterator itr = m_sparseModel.begin(); itr != m_sparseModel.end(); itr++ ) {
     size_t indx_0 = itr->first;
     size_t k_true = indx_0 / npix;
     size_t j = indx_0 % npix;
     double model_0 = itr->second;
     m_npreds[k_true] += model_0;
     if ( k_true < min_ebin || k_true >= max_ebin ) {
       continue;
     }
     size_t kmeas = k_true - edisp_bins();
     size_t indx_w(kmeas*npix + j);

     double weight_val = m_weights != 0 ? m_weights->model()[indx_w] : 1.;
     FitUtils::get_edisp_range(*this, kmeas, kmin_edisp, kmax_edisp);
     size_t idx_k(0);
     size_t idx_k0(kmin_edisp*npix + j);
     for ( size_t kk(kmin_edisp); kk < kmax_edisp; kk++, idx_k++, idx_k0 += npix ) {
       size_t idx_k1 = idx_k0 + npix;
       m_weighted_npreds.at(kmeas).at(idx_k).first += weight_val * m_sparseModel[idx_k0];
       m_weighted_npreds.at(kmeas).at(idx_k).second += weight_val * m_sparseModel[idx_k1];
     }
   }
}

  void SourceMap::applyPhasedExposureMap() {
    if (!m_observation.have_phased_expmap()) {
      return;
    }
    if ( m_mapType == FileUtils::HPX_Sparse ) {
      return applyPhasedExposureMap_sparse();
    }

    const ProjMap * phased_expmap = &(m_observation.phased_expmap());
    const std::vector<Pixel> & pixels = m_dataCache->countsMap().pixels();
    for (size_t k(0); k < n_energies(); k++) {
      std::vector<Pixel>::const_iterator pixel(pixels.begin());
      for (size_t j(0); pixel != pixels.end(); ++pixel, j++) {
	size_t indx(k*pixels.size() + j);
	m_model[indx] *= phased_expmap->operator()(pixel->dir(),
						   m_energies[k]);
      }
    }
  }

  void SourceMap::applyPhasedExposureMap_sparse() {
    if (!m_observation.have_phased_expmap()) {
      return;
    }
    const ProjMap * phased_expmap = &(m_observation.phased_expmap());
    const std::vector<Pixel> & pixels = m_dataCache->countsMap().pixels();
   
    for ( SparseVector<float>::iterator itr = m_sparseModel.begin(); itr != m_sparseModel.end(); itr++ ) {
      size_t indx = itr->first;
      size_t j = indx % pixels.size();
      size_t k = indx / pixels.size();
      const Pixel& pixel = pixels[j];
      itr->second *= phased_expmap->operator()(pixel.dir(), m_energies[k]);
    }
  }

  void SourceMap::setSource(const Source& src) {
    if ( m_src == &src ) {
<<<<<<< HEAD
      if (m_save_model && m_model.size() == 0 && m_sparseModel.size() == 0 ) {
        if ( m_filename.size() > 0 ) {
          readModel(m_filename);
        } else {
          set_energies();
          make_model();
          return;
        }
=======
      bool shouldReturn = m_loaded;
      if (!m_loaded || (m_save_model && m_model.size() == 0 && m_sparseModel.size() == 0) ) {
        // std::cout << "loading model for " << m_src->getName() << ": m_save_model = " << std::boolalpha << m_save_model << " " << m_loaded << std::endl;
        getSourceData();
>>>>>>> d7430460
      } else {
	      return;
      }
    }
    m_src = &src;
    resetSourceData();
  }


  const Drm_Cache* SourceMap::update_drm_cache(const Drm* drm, bool force) {
    bool changed = m_drm != drm;
    m_drm = drm;
    return drm_cache(force || changed);
  }


  void SourceMap::setSpectralValues(bool latch_params ) {
    if ( m_src == 0 ) return;
    FitUtils::extractSpectralVals(*m_src,m_energies,m_specVals);
    FitUtils::get_spectral_weights(m_specVals,m_energies,m_logEnergyRatios,m_specWts);
    m_modelPars.clear();
    m_src->spectrum().getParamValues(m_modelPars);
    if ( latch_params ) {
      m_latchedModelPars.resize(m_modelPars.size());
      std::copy(m_modelPars.begin(),m_modelPars.end(),m_latchedModelPars.begin());
    }
  }

  void SourceMap::setSpectralDerivs(const std::vector<std::string>& paramNames) {
    if ( m_src == 0 ) return;
    FitUtils::extractSpectralDerivs(*m_src,m_energies,paramNames,m_derivs);
  }


  const std::vector<double>& SourceMap::counts_spectra(int edisp_val,
						       bool use_weighted) const {
     const std::vector<double>& the_vect = use_weighted ? 
       ( edisp_val == 0 ? m_drm_cache->true_counts_wt() : m_drm_cache->meas_counts_wt() ) :
       ( edisp_val == 0 ? m_drm_cache->true_counts() : m_drm_cache->meas_counts() );
     return the_vect;
   }


bool SourceMap::spectrum_changed() const {
  if ( m_src == 0 ) return true;
  std::vector<double> parValues;
  m_src->spectrum().getParamValues(parValues);
  if ( parValues.size() != m_latchedModelPars.size() ) {
    return true;
  }
  for (size_t j(0); j < parValues.size(); j++) {
    if (parValues[j] != m_latchedModelPars[j] ) {
      return true;
    }
  }
  return false;
}


std::vector<float> & SourceMap::model(bool force) {
  // std::cout << "SourceMap::model() called" << std::endl;
  if ( m_model.size() == 0 || force ) {
    if ( m_filename.size() > 0 && FileUtils::fileHasExtension(m_filename, m_name) ) {
      readModel(m_filename);
    } else {
      int status = make_model();
      if ( status != 0 ) {
	throw std::runtime_error("SourceMap model");
      }
    }
  }
  return m_model;
}
  

const std::vector<double> & SourceMap::specVals(bool force, bool latch_params) {
  if ( m_specVals.size() == 0 || force ) {
    // Decide if we need the full or truncated version of the energy vector
    setSpectralValues(latch_params);
  }
  return m_specVals;
}

const std::vector<std::pair<double,double> >&  SourceMap::specWts(bool force) {
  if ( m_specWts.size() == 0 || force ) {
    setSpectralValues();
  }
  return m_specWts;
}

const std::vector<std::vector<double> >& SourceMap::specDerivs(const std::vector<std::string>& paramNames, bool force) {
  if ( m_specVals.size() == 0 || force ) {
    setSpectralDerivs(paramNames);
  }
  return m_derivs;
}


const std::vector<double> & SourceMap::npreds(bool force) {
  if ( m_npreds.size() == 0 || force ) {
    computeNpredArray();
  }
  return m_npreds;
}
  
const std::vector<std::vector<std::pair<double,double> > >& SourceMap::weighted_npreds(bool force) {
  if ( m_weighted_npreds.size() == 0 || force ) {
    computeNpredArray();
  }
  return m_weighted_npreds;
}  

const Drm_Cache* SourceMap::drm_cache(bool force) {
  if ( m_drm_cache == 0) {
    m_drm_cache = new Drm_Cache(*m_drm, *this);
  } else if ( force ) {
    m_drm_cache->update(*m_drm, *this);  
  }
  return m_drm_cache;
}
 
void SourceMap::addToVector(std::vector<float>& vect, bool includeSpec, int kmin, int kmax) {
  switch ( m_mapType ) {
  case FileUtils::HPX_Sparse:
    return addToVector_sparse(vect,includeSpec,kmin,kmax);
    break;
  case FileUtils::WCS:
  case FileUtils::HPX_AllSky:
  case FileUtils::HPX_Partial:
  default:
    return addToVector_full(vect,includeSpec,kmin,kmax);
  }
}
   
void SourceMap::subtractFromVector(std::vector<float>& vect, bool includeSpec, int kmin, int kmax){
  switch ( m_mapType ) {
  case FileUtils::HPX_Sparse:
    return subtractFromVector_sparse(vect,includeSpec,kmin,kmax);
    break;
  case FileUtils::WCS:
  case FileUtils::HPX_AllSky:
  case FileUtils::HPX_Partial:
  default:
    return subtractFromVector_full(vect,includeSpec,kmin,kmax);
  }
}

double SourceMap::summed_counts(size_t kmin, size_t kmax,
				int edisp_val,
				bool use_weighted) {
    
  if ( m_drm_cache == 0 ) {
    throw std::runtime_error("Called summed counts on a SourceMap that does not have a Drm_Cache ");
  }
 
  const std::vector<double>& the_vect = counts_spectra(edisp_val, use_weighted);
 
  double retVal(0.);
  for ( size_t k(kmin); k < kmax; k++ ) {
    retVal += the_vect[k];
  }
  return retVal;
}

void SourceMap::setImage(const std::vector<float>& model) {
  if(model.size() != m_model.size() && m_model.size() != 0) {
    throw std::runtime_error("Wrong size for input model map.");
  }
  m_model = model;
  m_model_is_local = true;
  applyPhasedExposureMap();
  computeNpredArray();
}

void SourceMap::setWeights(const WeightMap* weights) {
  m_weights = weights;
  computeNpredArray();
}


size_t SourceMap::memory_size() const {
  size_t retVal(0);
  retVal += sizeof(*this);
  retVal += m_name.capacity();
  retVal += m_filename.capacity();
  retVal += m_srcType.capacity();
  retVal += sizeof(*m_formatter);
  retVal += sizeof(float)*m_model.capacity();
  retVal += sizeof(std::pair<size_t,float>)*m_sparseModel.capacity();
  retVal += sizeof(double)*m_modelPars.capacity();
  retVal += sizeof(double)*m_npreds.capacity();
  retVal += sizeof(std::pair<double,double>)*m_weighted_npreds.capacity();
  if ( m_drm_cache != 0 ) {
    retVal += m_drm_cache->memory_size();
  }
  return retVal;
}


void SourceMap::test_sparse(const std::string& prefix) const {
  for ( SparseVector<float>::const_iterator itr = m_sparseModel.begin();
	itr != m_sparseModel.end(); itr++ ) {
    if ( itr->first >= m_sparseModel.size() ) {
      std::cout << prefix << " " << itr->first << ' ' << m_sparseModel.size() << ' ' << itr->second << std::endl;
    }
  }
}


int SourceMap::readModel(const std::string& filename) {
  // std::cout << "SourceMap::readModel() called for " << m_name << std::endl;
  m_model.clear();
  m_filename = filename;
  m_model_is_local = false;
<<<<<<< HEAD
  m_dataCleared = false;
=======
  //m_dataCleared = false;
>>>>>>> d7430460

  m_specVals.clear();
  m_specWts.clear();
  m_modelPars.clear();
  m_derivs.clear();
  m_npreds.clear();
  m_weighted_npreds.clear();
  int status(0);
  switch ( m_dataCache->countsMap().projection().method()  ) {
  case astro::ProjBase::WCS:
    status = readImage(m_filename);
    break;
  case astro::ProjBase::HEALPIX:
    status = readTable_healpix(m_filename);
    break;
  default:
    status = -1;
    break;
  }

  if ( status != 0 ) {
    std::string errMsg("SourceMap failed to read source map: ");
    errMsg += m_filename;
    errMsg += "::";
    errMsg += m_name;
    errMsg += ".  To match data file: ";
    errMsg += m_dataCache->countsMap().filename();
    throw std::runtime_error(errMsg);
  }

  applyPhasedExposureMap();
  setSpectralValues();
  computeNpredArray();
  m_loaded = true;
    
  return status;
}

int SourceMap::readImage(const std::string& sourceMapsFile) {
  m_mapType = FileUtils::get_src_map_type(sourceMapsFile,m_name);
  int nEvals(0.);
  FileUtils::read_fits_image_to_float_vector(sourceMapsFile,m_name,m_model,nEvals);
  m_edisp_bins = size_t((nEvals - m_dataCache->num_energies())/2);
  m_edisp_offset = m_edisp_bins - m_drm->edisp_bins();

  size_t n_edisp_needed = m_edisp_val > 0 ? m_edisp_val : 0;
  if ( m_edisp_bins < n_edisp_needed ) {
    std::ostringstream message;
    message << "SourceMap::readImage "
	    << "not enough energy bins to apply energy dispersion for source " 
	    << m_src->getName() << ' ' << m_edisp_bins << " < " << n_edisp_needed;    
    throw std::runtime_error(message.str());
  }

  m_energies.resize(m_dataCache->num_energies());
  std::copy(m_dataCache->energies().begin(),m_dataCache->energies().end(),m_energies.begin());
  FitUtils::expand_energies(m_energies, m_edisp_bins);
  FitUtils::log_energy_ratios(m_energies, m_logEnergyRatios);
  return 0;
}

int SourceMap::readTable_healpix(const std::string& sourceMapsFile) {
  m_mapType = FileUtils::get_src_map_type(sourceMapsFile,m_name);
  int status(0);
  int nEnergy(0);
  switch (m_mapType) {
  case FileUtils::HPX_AllSky:
  case FileUtils::HPX_Partial:
    // In either of these two cases we simple read the vector.  
    // If this is a partial-sky mapping, the projection will 
    // take care of doing the remapping
    status = FileUtils::read_healpix_table_to_float_vector(sourceMapsFile,m_name,m_model,nEnergy);
    status = m_model.size() > 0 ? status : -1;
    break;
  case FileUtils::HPX_Sparse:
    // In this case we read the map.
    /// FIXME, we should have a better way of getting this...
    m_sparseModel.resize( m_dataCache->source_map_size() );
    status = FileUtils::read_healpix_table_to_sparse_vector(sourceMapsFile,m_name,
							    m_dataCache->num_pixels(),
							    m_sparseModel,nEnergy);
    status = m_sparseModel.size() > 0 ? status : -1;  
    break;
  default:
    // Either unknown or WCS based.  This is an error in either case.
    return -2;
  }
  m_edisp_bins = int((nEnergy -  m_dataCache->num_energies())/2);
  m_energies.resize(m_dataCache->num_energies());
  std::copy(m_dataCache->energies().begin(),m_dataCache->energies().end(),m_energies.begin());
  FitUtils::expand_energies(m_energies, m_edisp_bins);
  FitUtils::log_energy_ratios(m_energies, m_logEnergyRatios);
  return status;
}


int SourceMap::make_model() {
  if ( m_src == 0 ) return -1;
  
  m_model_is_local = true;
  m_model.clear();
  m_specVals.clear();
  m_specWts.clear();
  m_modelPars.clear();
  m_derivs.clear();
  m_npreds.clear();
  m_weighted_npreds.clear();

  int status(0);

  if ( m_src->srcType() == Source::Point && 
       !m_config.psf_integ_config().use_single_psf() &&
       m_meanPsf == 0 ) {
    m_meanPsf = PSFUtils::build_psf(*m_src, m_dataCache->countsMap(), m_energies, m_observation);
  }

  status = PSFUtils::makeModelMap(*m_src, *m_dataCache, 
				  m_energies,
				  m_meanPsf==0 ? m_observation.meanpsf() : *m_meanPsf,
				  m_observation.bexpmap_ptr(),
				  m_config.psf_integ_config(),
				  m_filename, m_drm,
				  *m_formatter, m_model, m_mapType);

  if ( status != 0 ) { 
    return status;
  }

  // Sparsify the model, if needed
  if ( m_mapType == FileUtils::HPX_Sparse ) {
    sparsify_model();
  }

  applyPhasedExposureMap();
  computeNpredArray();
  setSpectralValues();

  return status;
}

void SourceMap::addToVector_full(std::vector<float>& vect, bool includeSpec, int kmin, int kmax) const {
  SourceMap* nc_this = const_cast<SourceMap*>(this);
  const std::vector<float>& m = const_cast<SourceMap*>(this)->model();
  size_t npix = m_dataCache->num_pixels();
  kmax = kmax < 0 ? n_energies() : kmax;
  size_t ne = kmax - kmin;
  size_t nval = ne*npix;
  if ( vect.size() != nval ) {
    throw std::runtime_error("SourceMap::addToVector_full model size != vector size");
  }
  if ( includeSpec && m_specVals.size() != n_energies() ) {
    throw std::runtime_error("SourceMap::addToVector_full spectrum size != number of energy layers");
  }
  std::vector<float>::const_iterator itr_in = m.begin() + (npix*kmin);
  std::vector<float>::iterator itr_out = vect.begin();
  for ( size_t ie(kmin); ie != kmax; ie++ ) {
    double factor = includeSpec ? m_specVals[ie] : 1.;
    for ( size_t ipix(0); ipix < npix; ipix++, itr_in++, itr_out++ ) {
      *itr_out += *itr_in * factor;
    }
  }
}
  
void SourceMap::addToVector_sparse(std::vector<float>& vect, bool includeSpec, int kmin, int kmax) const {
  size_t npix = m_dataCache->num_pixels();
  kmax = kmax < 0 ? n_energies() : kmax;
  size_t ne = kmax - kmin;
  size_t nval = ne*npix;

  if ( vect.size() != nval ) {
    throw std::runtime_error("SourceMap::addToVector_sparse model size != vector size");
  }
  if ( includeSpec ) {
    SourceMap* nct = const_cast<SourceMap*>(this);
    nct->setSpectralValues();
  }
  SparseVector<float>::const_iterator itr = m_sparseModel.lower_bound(kmin*npix);
  SparseVector<float>::const_iterator itr_end = m_sparseModel.upper_bound(kmax*npix);
  size_t offset = kmin*npix;
  for ( ; itr != itr_end; itr++) {
    int ie = includeSpec ? ( itr->first / npix ) : -1;    
    if ( ie >= m_specVals.size() ) {
      std::string errMsg("Sparse map index is outside of bounds.");
      errMsg += "This usually indicates that one of the pixels in the map was corrupted with writing the map";    
      throw std::runtime_error(errMsg);
    }
    double factor = ie >= 0 ? m_specVals[ie] : 1.;
    vect[itr->first-offset] += itr->second * factor;
  }
}

void SourceMap::subtractFromVector_full(std::vector<float>& vect, bool includeSpec, int kmin, int kmax) const {
  const std::vector<float>& m = const_cast<SourceMap*>(this)->model();
  size_t npix = m_dataCache->num_pixels();
  kmax = kmax < 0 ? n_energies() : kmax;
  size_t ne = kmax - kmin;
  size_t nval = ne*npix;
  if ( vect.size() != nval ) {
    throw std::runtime_error("SourceMap::subtractFromVector_full model size != vector size");
  }
  if ( includeSpec ) {
    SourceMap* nct = const_cast<SourceMap*>(this);
    nct->setSpectralValues();
  }
  std::vector<float>::const_iterator itr_in = m_model.begin() + (npix*kmin);
  std::vector<float>::iterator itr_out = vect.begin();
  for ( size_t ie(kmin); ie != kmax; ie++ ) {
    double factor = includeSpec ? m_specVals[ie] : 1.;
    for ( size_t ipix(0); ipix < npix; ipix++, itr_in++, itr_out++ ) {
      *itr_out -= *itr_in * factor;
    }
  }
}
 

void SourceMap::subtractFromVector_sparse(std::vector<float>& vect, bool includeSpec, int kmin, int kmax) const {
  size_t npix = m_dataCache->num_pixels();
  kmax = kmax < 0 ? n_energies() : kmax;
  size_t ne = kmax - kmin;
  size_t nval = ne*npix;

  if ( vect.size() != nval ) {
    throw std::runtime_error("SourceMap::subtractFromVector_sparse model size != vector size");
  }
  if ( includeSpec && m_specVals.size() != n_energies() ) {
    throw std::runtime_error("SourceMap::subtractFromVector_sparse spectrum size != number of energy layers");
  }
  SparseVector<float>::const_iterator itr  = m_sparseModel.lower_bound(kmin*npix);
  SparseVector<float>::const_iterator itr_end = m_sparseModel.upper_bound(kmax*npix);
  size_t offset = kmin*npix;
  for ( ; itr != itr_end; itr++) {
    int ie = includeSpec ? ( itr->first / npix ) : -1;
    double factor = ie >= 0 ? m_specVals[ie] : 1.;
    vect[itr->first-offset] -= itr->second * factor;
  }
} 

  void SourceMap::set_energies() {
    m_edisp_val = m_src->use_edisp() ? m_config.edisp_val() : 0;
    m_edisp_offset = m_edisp_bins - m_drm->edisp_bins(),
    m_energies.resize(m_dataCache->num_energies());
    std::copy(m_dataCache->energies().begin(),m_dataCache->energies().end(),m_energies.begin());
    FitUtils::expand_energies(m_energies, m_edisp_bins);
    FitUtils::log_energy_ratios(m_energies, m_logEnergyRatios);
  }

  void SourceMap::reloadIfCleared(){
    if (m_dataCleared /*&& m_model.size() == 0 && m_sparseModel.size() == 0 */ ){
      // std::cout << "Reloading source: " << m_name << std::endl;
      getSourceData();
      m_dataCleared = false;
    }
    resetSourceData();
  }

  void SourceMap::resetSourceData(){
    set_energies();
    m_specVals.clear();
    m_specWts.clear();
    m_modelPars.clear();
    m_derivs.clear();
    m_npreds.clear();
    m_weighted_npreds.clear();  
    m_model_is_local = false;
  }

  void SourceMap::getSourceData(){
    m_loaded = true;
    if (m_filename.size() > 0) {
      readModel(m_filename);
    } else {
      set_energies();
      make_model();
      return;
    }
  }

} // Likelihood<|MERGE_RESOLUTION|>--- conflicted
+++ resolved
@@ -380,21 +380,9 @@
 
   void SourceMap::setSource(const Source& src) {
     if ( m_src == &src ) {
-<<<<<<< HEAD
-      if (m_save_model && m_model.size() == 0 && m_sparseModel.size() == 0 ) {
-        if ( m_filename.size() > 0 ) {
-          readModel(m_filename);
-        } else {
-          set_energies();
-          make_model();
-          return;
-        }
-=======
-      bool shouldReturn = m_loaded;
       if (!m_loaded || (m_save_model && m_model.size() == 0 && m_sparseModel.size() == 0) ) {
         // std::cout << "loading model for " << m_src->getName() << ": m_save_model = " << std::boolalpha << m_save_model << " " << m_loaded << std::endl;
         getSourceData();
->>>>>>> d7430460
       } else {
 	      return;
       }
@@ -609,11 +597,7 @@
   m_model.clear();
   m_filename = filename;
   m_model_is_local = false;
-<<<<<<< HEAD
-  m_dataCleared = false;
-=======
   //m_dataCleared = false;
->>>>>>> d7430460
 
   m_specVals.clear();
   m_specWts.clear();
