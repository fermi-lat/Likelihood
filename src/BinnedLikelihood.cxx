/**
 * @file BinnedLikelihood.cxx
 * @brief Photon events are binned in sky direction and energy.
 * @author J. Chiang
 *
 * $Header: /nfs/slac/g/glast/ground/cvs/Likelihood/src/BinnedLikelihood.cxx,v 1.140 2017/10/10 17:24:15 echarles Exp $
 */

#include <cmath>
#include <cstdlib>

#include <memory>
#include <sstream>
#include <stdexcept>
#include <utility>

#include "st_stream/StreamFormatter.h"

#include "tip/IFileSvc.h"
#include "tip/Extension.h"

#include "st_facilities/Util.h"
#include "st_facilities/Timer.h"

#include "Likelihood/BinnedLikelihood.h"
#include "Likelihood/CountsMap.h"
#include "Likelihood/CountsMapHealpix.h"
#include "Likelihood/CompositeSource.h"
#include "Likelihood/FitUtils.h"
#include "Likelihood/FileUtils.h"
#include "Likelihood/WeightMap.h"

#include "Likelihood/Drm.h"
#define ST_DLL_EXPORTS
#include "Likelihood/SourceMap.h"
#undef ST_DLL_EXPORTS
#include "Likelihood/SourceModel.h"

namespace Likelihood {


BinnedLikelihood::BinnedLikelihood(CountsMapBase & dataMap,
                                   const Observation & observation,
                                   const std::string & srcMapsFile,
                                   bool computePointSources,
                                   bool applyPsfCorrections,
                                   bool performConvolution, 
                                   bool resample,
                                   double resamp_factor,
                                   double minbinsz)
  : LogLike(observation), 
    m_dataCache(dataMap,observation,0,srcMapsFile),
    m_kmin(0), m_kmax(m_dataCache.num_ebins()),
    m_srcMapsFile(srcMapsFile),
    m_config(computePointSources,
	     applyPsfCorrections,
	     performConvolution,
	     resample,
	     resamp_factor,
	     minbinsz,
	     PsfIntegConfig::adaptive,1e-3,1e-6,
	     true,0,true,false,false,false),
    m_drm(new Drm(m_dataCache.countsMap().refDir().ra(), m_dataCache.countsMap().refDir().dec(), 
		  observation, m_dataCache.countsMap().energies())),
    m_srcMapCache(m_dataCache,observation,srcMapsFile,m_config,m_drm),
    m_modelIsCurrent(false),
    m_updateFixedWeights(true){

  std::cerr << "This version of the constructor of BinnedLikelihood is deprecated." << std::endl
	    << "It will be removed in an upcoming release." << std::endl
	    << "Please switch to using the version that takes a BinnedLikeConfigObject." << std::endl;

  m_fixedModelCounts.resize(m_dataCache.nFilled(), 0);
  m_fixed_counts_spec.resize(m_dataCache.num_ebins(), 0); 
  m_fixed_counts_spec_wt.resize(m_dataCache.num_ebins(), 0); 
  m_fixed_counts_spec_edisp.resize(m_dataCache.num_ebins(), 0); 
  m_fixed_counts_spec_edisp_wt.resize(m_dataCache.num_ebins(), 0); 
}

BinnedLikelihood::BinnedLikelihood(CountsMapBase & dataMap,
				   const ProjMap& weightMap,
                                   const Observation & observation,
                                   const std::string & srcMapsFile,
                                   bool computePointSources,
                                   bool applyPsfCorrections,
                                   bool performConvolution, 
                                   bool resample,
                                   double resamp_factor,
                                   double minbinsz,
				   bool overwriteWeights)
  : LogLike(observation), 
    m_dataCache(dataMap,observation,&weightMap,srcMapsFile, overwriteWeights),
    m_kmin(0),m_kmax(m_dataCache.num_ebins()),
    m_srcMapsFile(srcMapsFile),
    m_config(computePointSources,
	     applyPsfCorrections,
	     performConvolution,
	     resample,
	     resamp_factor,
	     minbinsz,	     
	     PsfIntegConfig::adaptive,1e-3,1e-6,
	     true,0,true,false,false,false),
    m_drm(new Drm(m_dataCache.countsMap().refDir().ra(), m_dataCache.countsMap().refDir().dec(), 
		  observation, m_dataCache.countsMap().energies())),
    m_srcMapCache(m_dataCache,observation,srcMapsFile,m_config,m_drm),
    m_modelIsCurrent(false),
    m_updateFixedWeights(true){    

  std::cerr << "This version of the constructor of BinnedLikelihood is deprecated." << std::endl
	    << "It will be removed in an upcoming release." << std::endl
	    << "Please switch to using the version that takes a BinnedLikeConfigObject." << std::endl;

  m_fixedModelCounts.resize(m_dataCache.nFilled(), 0);
  m_fixed_counts_spec.resize(m_dataCache.num_ebins(), 0); 
  m_fixed_counts_spec_wt.resize(m_dataCache.num_ebins(), 0); 
  m_fixed_counts_spec_edisp.resize(m_dataCache.num_ebins(), 0); 
  m_fixed_counts_spec_edisp_wt.resize(m_dataCache.num_ebins(), 0); 

}

BinnedLikelihood::BinnedLikelihood(CountsMapBase & dataMap,
				   const Observation & observation,	
				   const BinnedLikeConfig& config,
				   const std::string & srcMapsFile,
				   const ProjMap* weightMap,
				   bool overwriteWeights)
  : LogLike(observation), 
    m_dataCache(dataMap,observation,weightMap,srcMapsFile,overwriteWeights),
    m_kmin(0),m_kmax(m_dataCache.num_ebins()),
    m_srcMapsFile(srcMapsFile),
    m_config(config),
    m_drm(new Drm(m_dataCache.countsMap().refDir().ra(), m_dataCache.countsMap().refDir().dec(), 
		  observation, m_dataCache.countsMap().energies(), config.drm_bins())),
    m_srcMapCache(m_dataCache,observation,srcMapsFile,m_config,m_drm),
    m_modelIsCurrent(false),
    m_updateFixedWeights(true){    
  m_fixedModelCounts.resize(m_dataCache.nFilled(), 0);
  m_fixed_counts_spec.resize(m_dataCache.num_ebins(), 0); 
  m_fixed_counts_spec_wt.resize(m_dataCache.num_ebins(), 0); 
  m_fixed_counts_spec_edisp.resize(m_dataCache.num_ebins(), 0); 
  m_fixed_counts_spec_edisp_wt.resize(m_dataCache.num_ebins(), 0); 
  // std::cout << "BinnedLikelihood constructor called with save_all_models set to " << std::boolalpha << m_config.save_all_srcmaps() << std::endl;
}

BinnedLikelihood::~BinnedLikelihood() throw() {
  delete m_drm;
}


void BinnedLikelihood::setCountsMap(const std::vector<float> & counts) {
  m_dataCache.setCountsMap(counts);
  buildFixedModelWts();
}


void BinnedLikelihood::setWeightsMap(const ProjMap* wmap) {
  m_srcMapCache.setWeightsMap(wmap);
  buildFixedModelWts();
}

double BinnedLikelihood::value(const optimizers::Arg & dummy, 
			       bool include_priors) const {
  (void)(dummy);

  // Here we want the weighted verison of the nPred
  double npred = computeModelMap_internal(true);
  
  const std::vector<float> & data = m_dataCache.data( m_dataCache.has_weights() );  

  const std::vector<size_t>& pix_ranges = m_dataCache.firstPixels();
  for (size_t k(m_kmin); k < m_kmax; k++ ) {
    size_t j_start = pix_ranges[k];
    size_t j_stop = pix_ranges[k+1];    
    size_t ipix_base = k * m_dataCache.num_pixels();
    for (size_t j(j_start); j < j_stop; j++) {
      if ( m_model[j] <= 0 ) {
	continue;
      }
      size_t i = ipix_base + m_dataCache.filledPixels()[j];
      double addend = data[i]*std::log(m_model[j]);
      m_accumulator.add(addend);
    }
  }
  m_accumulator.add(-npred);
  
  double my_total(m_accumulator.total());

  if ( include_priors ) {
    /// Add in contribution from priors.
    std::vector<optimizers::Parameter>::const_iterator par(m_parameter.begin());
    for ( ; par != m_parameter.end(); ++par) {
      my_total += par->log_prior_value();
    }
  }
  
  saveBestFit(my_total);
  st_stream::StreamFormatter formatter("BinnedLikelihood", "value", 4);
  formatter.warn() << m_nevals << "  "
		   << my_total << "  "
		   << npred << std::endl;
  m_nevals++;

  return my_total;
}



void BinnedLikelihood::getFreeDerivs(const optimizers::Arg & dummy, 
				     std::vector<double> & derivs, 
				     bool include_priors) const {
  st_stream::StreamFormatter formatter("BinnedLikelihood", "getFreeDerivs",4);
  
  int nparams(getNumFreeParams());
  derivs.resize(nparams, 0);
  double npred(0.);
  if (!m_modelIsCurrent) {
    // here we want the weighted version of npred
    npred = computeModelMap_internal(true);
  }
  const std::vector<float> & data = m_dataCache.data( m_dataCache.has_weights() );  

  /// Update the cached vectors of spectral derivatives inside the
  /// various source maps
  std::vector<Source *> free_srcs;
  std::map<std::string, Source *>::const_iterator src;

  for (src=sources().begin(); src != sources().end(); ++src) {
    if (!std::count(m_fixedSources.begin(), m_fixedSources.end(),
		    src->second->getName())) {
      free_srcs.push_back(src->second);
      std::vector<std::string> parnames;
      src->second->spectrum().getFreeParamNames(parnames);
      SourceMap & srcMap = sourceMap(src->first);
      srcMap.setSpectralValues();
      srcMap.setSpectralDerivs(parnames);
    }
  }

  // /// For debugging/development, keep track of time spent in main loop.
  //st_facilities::Timer timer;
  
  std::vector<Kahan_Accumulator> posDerivs(nparams);
  std::vector<Kahan_Accumulator> negDerivs(nparams);

  long freeIndex(0);

  //timer.start();

  // The data/model is used for each of the deriavtive, so pre-compute it here
  std::vector<double> data_over_model(m_dataCache.nFilled());
  const std::vector<size_t>& pix_ranges = m_dataCache.firstPixels();

  for (size_t k(m_kmin); k < m_kmax; k++ ) {
    size_t j_start = pix_ranges[k];
    size_t j_stop = pix_ranges[k+1];      
    size_t ipix_base = k * m_dataCache.num_pixels();
    for (size_t j(j_start); j < j_stop; j++) {
      size_t ipix = ipix_base + m_dataCache.filledPixels()[j];
      data_over_model[j] = m_model[j] > 0. ? data[ipix] / m_model[j] : 0.;
    }
  }

  // We only need to loop on the free sources
  for (std::vector<Source *>::const_iterator it(free_srcs.begin());
       it != free_srcs.end(); ++it ) {
    

    Source * src(*it);
    SourceMap & srcMap = sourceMap(src->getName());
 
    FitUtils::addFreeDerivs(posDerivs, negDerivs, freeIndex,
			    srcMap, data_over_model, m_dataCache, m_kmin, m_kmax);
    
    // Update index of the next free parameter, based on the number of free parameters of this source
    freeIndex += src->spectrum().getNumFreeParams();

  } // Loop on free sources

  //timer.stop();
  //timer.report("main loop time");
  
   for (size_t i(0); i < derivs.size(); i++) {
    derivs[i] = posDerivs[i].total() + negDerivs[i].total(); 
  }

  /// Derivatives from priors.
  if ( include_priors ) {
    size_t i(0);
    std::vector<optimizers::Parameter>::const_iterator par(m_parameter.begin());
    for ( ; par != m_parameter.end(); ++par) {
      if (par->isFree()) {
	derivs[i] += par->log_prior_deriv();
	i++;
      }
    }
  }
}



  std::vector<double>::const_iterator 
  BinnedLikelihood::setParamValues_(std::vector<double>::const_iterator it) {
    m_modelIsCurrent = false;
    return SourceModel::setParamValues_(it);
  }
  
  std::vector<double>::const_iterator 
  BinnedLikelihood::setFreeParamValues_(std::vector<double>::const_iterator it) {
    m_modelIsCurrent = false;
    return SourceModel::setFreeParamValues_(it);
  }


  CountsMapBase * BinnedLikelihood::createCountsMap() const {
    CountsMapBase * modelMap = m_dataCache.countsMap().clone();         
    std::vector<float> map;
    computeModelMap(map);
    modelMap->setImage(map);
    return modelMap;
  }


  void BinnedLikelihood::readXml(std::string xmlFile, 
				 optimizers::FunctionFactory & funcFactory,
				 bool requireExposure, 
				 bool addPointSources, 
				 bool loadMaps) {
    SourceModel::readXml(xmlFile, funcFactory, requireExposure=false,
			 addPointSources, loadMaps);
  }


  void BinnedLikelihood::addSource(Source * src, bool fromClone, SourceMap* srcMap, bool loadMap) {
    m_bestValueSoFar = -1e38;
    SourceModel::addSource(src, fromClone);
    if ( m_config.use_single_fixed_map() && src->fixedSpectrum()) {
      addFixedSource(src->getName());      
    } else {
      if ( loadMap ) {
        if ( srcMap == 0 ) {
          m_srcMapCache.loadSourceMap(*src,false);
        } else {
          m_srcMapCache.eraseSourceMap(src->getName());
          m_srcMapCache.insertSourceMap(src->getName(),*srcMap);
        }
      }
    }
  }

  void BinnedLikelihood::addSource(Source * src, BinnedLikeConfig* config, bool fromClone) {
    m_bestValueSoFar = -1e38;
    SourceModel::addSource(src, fromClone);
    if ( m_config.use_single_fixed_map() && src->fixedSpectrum()) {
      addFixedSource(src->getName());
    } else {
      m_srcMapCache.loadSourceMap(*src,false,config);
    }
  }


  


  Source * BinnedLikelihood::deleteSource(const std::string & srcName) {
    m_bestValueSoFar = -1e38;
    // Check if this is a fixed source, and if so, remove it from the fixed model.
    std::vector<std::string>::iterator srcIt = 
      std::find(m_fixedSources.begin(), m_fixedSources.end(), srcName);
    bool subtract(true);
    if (source(srcName).fixedSpectrum() && srcIt != m_fixedSources.end()) {
      SourceMap * srcMap(getSourceMap(srcName, false));
      addSourceCounts(m_fixedModelCounts, srcName, srcMap, subtract);
      addFixedNpreds(srcName, srcMap, subtract);
      m_fixedSources.erase(srcIt);
    }
    Source * src(SourceModel::deleteSource(srcName));
    return src;
  }
 

  void BinnedLikelihood::syncParams() {
    SourceModel::syncParams();
  }


  void BinnedLikelihood::syncSrcParams(const std::string & srcName) {
    (void)(srcName);
    syncParams();
    m_modelIsCurrent = false;
  }


  double BinnedLikelihood::NpredValue(const std::string & srcName, bool weighted) const {
    // call the other version of NpredValue
    return NpredValue(srcName, sourceMap(srcName), weighted);
  }

  // This version forces the recalculation of Npred, whether the source is
  // fixed or not. It is also called from buildFixedModelWts.
  double BinnedLikelihood::NpredValue(const std::string & srcName,
				      SourceMap & sourceMap, 
				      bool weighted) const {
    const Source& src = source(srcName);
    return m_srcMapCache.NpredValue(src,sourceMap,m_kmin,m_kmax,weighted);
  }

  bool BinnedLikelihood::hasSourceMap(const std::string & name) const {
    return m_srcMapCache.hasSourceMap(name);
  }

  SourceMap & BinnedLikelihood::sourceMap(const std::string & name) const {
    const Source& src = source(name);
    SourceMap* srcMap =  m_srcMapCache.getSourceMap(src);
    return *srcMap;
  }

  SourceMap * BinnedLikelihood::getSourceMap(const std::string & srcName, 
					     bool verbose) const {
    const Source& src = source(srcName);
    return m_srcMapCache.getSourceMap(src,verbose);
  }


  SourceMap * BinnedLikelihood::createSourceMap(const std::string & srcName) {
    Source * src = getSource(srcName);
    return m_srcMapCache.createSourceMap(*src);
  }

  SourceMap * BinnedLikelihood::createExternalSourceMap(Source& aSrc) {
    return m_srcMapCache.createSourceMap(aSrc);
  }

  void BinnedLikelihood::eraseSourceMap(const std::string & srcName) {
    m_srcMapCache.eraseSourceMap(srcName);
  }


  void BinnedLikelihood::loadSourceMaps(bool recreate, bool saveMaps) {
    std::vector<std::string> srcNames;
    getSrcNames(srcNames);
    loadSourceMaps(srcNames,recreate,saveMaps);
  }


  void BinnedLikelihood::loadSourceMaps(const  std::vector<std::string>& srcNames,
					bool recreate, bool saveMaps) {  
    std::vector<const Source*> srcs;
    getSources(srcNames,srcs);
    m_srcMapCache.loadSourceMaps(srcs,recreate,saveMaps);
  }

  void BinnedLikelihood::loadSourceMap(const std::string & srcName, bool recreate,
				       bool buildFixedWeights) {

    const Source& src = source(srcName);
    m_srcMapCache.loadSourceMap(src,recreate);
 
    std::vector<std::string>::iterator srcIt = 
      std::find(m_fixedSources.begin(), m_fixedSources.end(), srcName);
    if (srcIt != m_fixedSources.end() && buildFixedWeights) {
      buildFixedModelWts();
    }
  }
  

  void BinnedLikelihood::setSourceMapImage(const std::string & name,
					   const std::vector<float>& image) {
    const Source& src = source(name);
    m_srcMapCache.setSourceMapImage(src,image);
  }

  void BinnedLikelihood::saveSourceMaps(const std::string & filename,
					bool replace,
					bool includecountsmap) {
    if (filename != "") {
      m_srcMapsFile = filename;
    }

    if (!st_facilities::Util::fileExists(filename)) {
      if ( includecountsmap ) {
	m_dataCache.countsMap().writeOutput("BinnedLikelihood", m_srcMapsFile);
      } else { 
	m_dataCache.countsMap().writeEmptyOutput("BinnedLikelihood", m_srcMapsFile);	
      }
    }
    
    std::vector<std::string> srcNames;
    getSrcNames(srcNames);
    
    std::vector<const Source*> srcs;
    getSources(srcNames,srcs);

    m_srcMapCache.saveSourceMaps(m_srcMapsFile,srcs,replace);

    tip::Extension* whdu = saveWeightsMap(replace);
    if ( whdu != 0 ) {
      delete whdu;
    }

  }
  

  void BinnedLikelihood::saveSourceMap_partial(const std::string & filename,
						const Source& source,
						int kmin, int kmax,
						bool replace) {
    if (!st_facilities::Util::fileExists(filename)) {
      m_dataCache.countsMap().writeEnergies("BinnedLikelihood", filename, kmin, kmax);
    }

    m_srcMapCache.saveSourceMap_partial(filename,source,kmin,kmax,replace);
  }

  

  tip::Extension* BinnedLikelihood::saveTotalFixedSourceMap(bool replace) {
    // FIXME

    std::vector<float> srcMap(source_map_size(),0.);
    std::vector<std::string> fixedSrcNames;
    std::vector<const Source*> fixedSrcs;
    for ( std::map<std::string, Source*>::const_iterator itr = m_sources.begin();
	  itr != m_sources.end(); itr++ ) {
      if (itr->second->fixedSpectrum()) {
	fixedSrcNames.push_back(itr->first);
	fixedSrcs.push_back(itr->second);
      }
    }
    fillSummedSourceMap(fixedSrcNames,srcMap);
    bool has_fixed = FileUtils::fileHasExtension(m_srcMapsFile, "__FIXED__");    
    tip::Extension* ext(0);
    if ( has_fixed ) {
      if ( replace ) {
	ext = FileUtils::replace_image_from_float_vector(m_srcMapsFile,"__FIXED__",
							 m_dataCache.countsMap(),srcMap,true);
      } else {
	// just leave it be;
	;
      }
    } else {
      ext = FileUtils::append_image_from_float_vector(m_srcMapsFile,"__FIXED__",
						      m_dataCache.countsMap(),srcMap,true);
    }
    
    tip::Extension* pext = FileUtils::write_model_parameters_to_table(m_srcMapsFile,"__FIXED_PAR__",
								      fixedSrcs);
    delete pext;
    return ext;
  }


  double BinnedLikelihood::computeModelMap_internal(bool weighted) const {
    using namespace std;
    std::vector<double> modelCounts;
    modelCounts.resize(m_dataCache.nFilled(), 0.);

    if (fixedModelUpdated() && m_updateFixedWeights) {
      const_cast<BinnedLikelihood *>(this)->buildFixedModelWts();
    }

    // We don't apply the weights to the model we will be filling
    // But we do apply the energy dispersion
    // This was already handled in buildFixedModelWts
    std::copy(m_fixedModelCounts.begin(), m_fixedModelCounts.end(), modelCounts.begin());

    std::vector<std::string> srcNames;
    getSrcNames(srcNames);
    
    // Get the version of the fixed model counts to use
    // Always pick one of the two that uses energy dispersion
    const std::vector<double>& fixedModelCounts = weighted ? m_fixed_counts_spec_edisp_wt : m_fixed_counts_spec_edisp;

    double npred(0.);
    double npred_check(0.);
    for ( size_t kx(m_kmin); kx < m_kmax; kx++ ) {
      npred += fixedModelCounts[kx];
    }

    for (size_t i(0); i < srcNames.size(); i++) {     
      // EAC FIXME, in principle we should only need to call NpredValue
      // (which updates and caches the computation for the Npred) for the free sources
      // but because it is possible to free and modify the source parameters directly, 
      // that doesn't always work. 
      // So we have to call NpredValue on all the sources 
      double npred_src = NpredValue(srcNames[i], weighted);
      npred_check += npred_src;
      if (std::count(m_fixedSources.begin(), m_fixedSources.end(),
		     srcNames[i]) == 0) {
	addSourceCounts(modelCounts, srcNames[i]);
	npred += npred_src;
      } 
    }

    m_model.clear();
    m_model.resize(m_dataCache.nFilled(), 0);

    const std::vector<size_t>& pix_ranges = m_dataCache.firstPixels();
 
    for (size_t k(m_kmin); k < m_kmax; k++ ) {
      size_t j_start = pix_ranges[k];
      size_t j_stop = pix_ranges[k+1];      
      for (size_t j(j_start); j < j_stop; j++) {
	m_model[j] = modelCounts[j];
      }
    }
    m_modelIsCurrent = true;

    return npred;
  }

  void BinnedLikelihood::computeModelMap(std::vector<float> & modelMap,
					 bool use_mask) const {
    std::vector<std::string> srcNames;
    getSrcNames(srcNames);
    computeModelMap(srcNames,modelMap,use_mask);
  }
  
  void BinnedLikelihood::computeModelMap(const std::string & srcName, 
					 std::vector<float> & modelMap,
					 bool use_mask) const {
    const Source& src = source(srcName);
    m_srcMapCache.computeModelMap(src,modelMap,use_mask);			  
  }

  void BinnedLikelihood::computeModelMap(const std::vector<std::string>& srcNames, 
					 std::vector<float> & modelMap,
					 bool use_mask) const {
    std::vector<const Source*> srcs;
    getSources(srcNames,srcs);
    m_srcMapCache.computeModelMap(srcs,modelMap,use_mask);
  }


  void BinnedLikelihood::updateModelMap(std::vector<float> & modelMap,
					SourceMap * srcMap,
					bool use_mask) const {
    const Source& src = source(srcMap->name());
    m_srcMapCache.updateModelMap(modelMap,src,srcMap,use_mask);
  }

  void BinnedLikelihood::updateModelMap_fromSrcMap(std::vector<float> & modelMap,
						   const Source& src,
						   SourceMap * srcMap,
						   bool use_mask) const {
    m_srcMapCache.updateModelMap_fromSrcMap(modelMap,src,srcMap,use_mask);
  }


  void BinnedLikelihood::getNpreds(const std::string & srcName,
				   std::vector<double> & npreds) const {
    const Source& src = source(srcName);
    m_srcMapCache.getNpreds(src,npreds);
  }


  const std::vector<double>& 
  BinnedLikelihood::modelCountsSpectrum(const std::string & srcName,
					bool weighted) const {
    const Source& src = source(srcName);
    return m_srcMapCache.modelCountsSpectrum(src, weighted);
  }


  bool BinnedLikelihood::fixedModelUpdated() const {
    // Check if the fixed list has changed.

    // Check to see if we have build the m_fixed_counts_spec yet
    if ( m_fixed_counts_spec.size() == 0 && m_fixedSources.size() != 0 ) {
      return true;
    }

    std::map<std::string, Source *>::const_iterator srcIt(m_sources.begin());
    std::vector<std::string> fixedSources;
    for ( ; srcIt != m_sources.end(); ++srcIt) {
      if (srcIt->second->fixedSpectrum()) {
	fixedSources.push_back(srcIt->first);
	if (std::count(m_fixedSources.begin(), m_fixedSources.end(), 
		       fixedSources.back()) != 1) {
	  return true;
	}
      }
    }
    if (fixedSources.size() != m_fixedSources.size()) {
      return true;
    }
  
    // Compare current parameter values for fixed sources with saved
    for (srcIt = m_sources.begin(); srcIt != m_sources.end(); ++srcIt) {
      const Source* src = srcIt->second;
      if (src->fixedSpectrum()) {
	const SourceMap* srcMap = m_srcMapCache.getSourceMap(*src);
	if ( srcMap == 0 ) {
	  throw std::runtime_error("BinnedLikelihood::fixedModelUpdated: "
				   "inconsistent m_srcMaps.");
	}
	if ( srcMap->spectrum_changed() ) {	  
	  return true;
	}	
      }
    }
    return false;
  }




  void BinnedLikelihood::buildFixedModelWts(bool process_all) {
//    std::cout << "Entering BinnedLikelihood::buildFixedModelWts(" << std::boolalpha << process_all << ") - m_fixedModelBuilt = " 
//          << m_fixedModelBuilt << std::noboolalpha << std::endl;
    //if (m_fixedModelBuilt) return;
    m_fixedSources.clear();

    m_fixedModelCounts.clear();
    m_fixedModelCounts.resize(m_dataCache.nFilled(), 0.);

    m_fixed_counts_spec.clear();
    m_fixed_counts_spec_wt.clear();
    m_fixed_counts_spec_edisp.clear();
    m_fixed_counts_spec_edisp_wt.clear();

    m_fixed_counts_spec.resize(m_dataCache.num_ebins(), 0); 
    m_fixed_counts_spec_wt.resize(m_dataCache.num_ebins(), 0); 
    m_fixed_counts_spec_edisp.resize(m_dataCache.num_ebins(), 0); 
    m_fixed_counts_spec_edisp_wt.resize(m_dataCache.num_ebins(), 0); 

    std::map<std::string, Source *>::const_iterator srcIt(m_sources.begin());
    for ( ; srcIt != m_sources.end(); ++srcIt) {
//      std::cout << "BinnedLikelihood::buildFixedModelWts(): processing source " << srcIt->first << std::endl;
      const std::string & srcName(srcIt->first);
      const Source* src = srcIt->second;      
      if (src->fixedSpectrum() ) {
          //if (m_fixedModelBuilt) continue;
          if ( ! process_all ) {
            addFixedSource(srcName);
          } else {
            m_srcMapCache.getSourceMap(*src, false);
          }
      } else { 
          // Process non-fixed sources.
          //
          // Ensure model map is available.
          SourceMap * srcMap = m_srcMapCache.getSourceMap(*src, false);
      }
    }

    computeFixedCountsSpectrum();
//    std::cout << "Leaving BinnedLikelihood::buildFixedModelWts()" << std::endl;  
  }


  void BinnedLikelihood::fillSummedSourceMap(const std::vector<std::string>& sources, std::vector<float>& model) {
    std::vector<const Source*> srcs;
    getSources(sources,srcs);
    m_srcMapCache.fillSummedSourceMap(srcs,model);
  }

   void BinnedLikelihood::fillSingleSourceMap(const std::string& sourceName, 
					      std::vector<float>& model,
					      FileUtils::SrcMapType& mapType,
					      int kmin, int kmax) {
     const Source& src = source(sourceName);
     m_srcMapCache.fillSingleSourceMap(src, model, mapType, kmin, kmax);
  }


  void BinnedLikelihood::addFixedSource(const std::string & srcName) {
    //std::cout << "BinnedLikelihood::addFixedSource() - processing source " << srcName << std::endl;
    // Add a source to the fixed source data, under the assumption that it
    // is not already there.
    std::map<std::string, Source *>::const_iterator 
      srcIt(m_sources.find(srcName));
    if (srcIt == m_sources.end()) {
      std::ostringstream message;
      message << "BinnedLikelihood::addFixedSource: "
	      << "source " << srcName << " not found.";
      throw std::runtime_error(message.str());
    }
  
    if (std::count(m_fixedSources.begin(), m_fixedSources.end(), srcName) != 0) {
      std::ostringstream message;
      message << "BinnedLikelihood::addFixedSource: "
	      << "source " << srcName << " already in fixed model.";
      throw std::runtime_error(message.str());
    }

    m_fixedSources.push_back(srcName);
    const Source& src = *(srcIt->second);

    SourceMap * srcMap = m_srcMapCache.getSourceMap(src);
<<<<<<< HEAD
    srcMap->reloadIfCleared(); //testing fermipy error
=======
    srcMap->reloadIfCleared();
>>>>>>> d7430460
    bool has_wts = srcMap->weights() != 0;
    if ( m_config.save_all_srcmaps() ) {
      srcMap->setSaveModel(true);
    }
    BinnedLikelihood::addSourceCounts(m_fixedModelCounts, srcName, srcMap, false, true);
    srcMap->reloadIfCleared(); //testing fermipy error
    addFixedNpreds(srcName, srcMap, false);

    // Remove this source from the stored source maps to save memory
    if ( !srcMap->save_model() ) {
      if(srcMap->clear_model( m_config.delete_local_fixed() )){
        m_fixedModelBuilt = true;
      }
      
    }
  }

  void BinnedLikelihood::deleteFixedSource(const std::string & srcName) {
    // Delete a source from the fixed source data, under the assumption 
    // that it is included.

    std::map<std::string, Source *>::const_iterator 
      srcIt(m_sources.find(srcName));
    if (srcIt == m_sources.end()) {
      std::ostringstream message;
      message << "BinnedLikelihood::addFixedSource: "
	      << "source " << srcName << " not found.";
      throw std::runtime_error(message.str());
    }
  
    // Generate the SourceMap and include it in the stored maps.
    SourceMap * srcMap = getSourceMap(srcName, false);
    srcMap->reloadIfCleared();
    //bool has_wts = srcMap->weights() != 0;
    if (srcMap == 0) {
      throw std::runtime_error("SourceMap cannot be created for " + srcName);
    }

    // Subtract the source weights from the summed fixed model weights.
    bool subtract;
    addFixedNpreds(srcName, srcMap, subtract=true);
    addSourceCounts(m_fixedModelCounts, srcName, srcMap, subtract=true);
    // Remove from the list of fixed sources
    std::vector<std::string>::iterator it 
      = std::find(m_fixedSources.begin(), m_fixedSources.end(), srcName);
    m_fixedSources.erase(it);
  }



  std::vector<double> 
  BinnedLikelihood::countsSpectrum(const std::string & srcName,
				   bool use_klims) const {

    size_t kmin(0);
    size_t kmax(m_dataCache.num_ebins());
    if (use_klims) {
      kmin = m_kmin;
      kmax = m_kmax;
    }
    std::vector<double> counts_spectrum(kmax - kmin, 0);
    // Compute ratios of individual source model predictions to that of
    // the total model.
    double npred;
    if (!m_modelIsCurrent) {
      npred = computeModelMap_internal();
    }
    std::vector<double> modelCounts(m_dataCache.nFilled(), 0.);
    addSourceCounts(modelCounts, srcName);

    const std::vector<size_t>& pix_ranges = m_dataCache.firstPixels(); 
    for (size_t k(kmin); k < kmax; k++ ) {
      size_t j_start = pix_ranges[k];
      size_t j_stop = pix_ranges[k+1];  
      size_t ipix_base = k * m_dataCache.num_pixels();
      for (size_t j(j_start); j < j_stop; j++) {
	double srcProb = modelCounts[j] / m_model[j];
	size_t indx = ipix_base + m_dataCache.filledPixels()[j];
	counts_spectrum[k - kmin] += srcProb*m_dataCache.data()[indx];
      }
    }
    return counts_spectrum;
  }


  int BinnedLikelihood::edisp_val(const std::string & srcname) const {
    int src_edisp_val = m_config.edisp_val();
    if ( src_edisp_val == 0 ) return src_edisp_val;    
    if (srcname != "") {
      /// Determine from Source if it already accounts for convolution
      /// with the energy dispersion, e.g., for Galactic diffuse
      /// background models.
      const std::map<std::string, Source *>::const_iterator 
	& it(m_sources.find(srcname));
      if (it != m_sources.end()) {
	if ( ! it->second->use_edisp() ) {
	  src_edisp_val = 0;
	}
      }
    }
    return src_edisp_val;
  }


  Drm & BinnedLikelihood::drm() {
    if (m_drm == 0) {
      m_drm = new Drm(m_dataCache.countsMap().refDir().ra(), m_dataCache.countsMap().refDir().dec(), 
		      observation(), m_dataCache.countsMap().energies());
    }
    return *m_drm;
  }


  void BinnedLikelihood::initialize_composite(CompositeSource& comp) const {
    comp.buildSourceMapCache(m_dataCache,m_srcMapsFile,m_drm);
  }


  tip::Extension* BinnedLikelihood::saveWeightsMap(bool replace) const {
    return m_dataCache.saveWeightsMap(m_srcMapsFile,replace);
  }


  double BinnedLikelihood::spectrum(const Source * src, double energy)  {
    const optimizers::Function & spectrum(src->spectrum());
    optimizers::dArg eArg(energy);
    return spectrum(eArg);
  }


  void BinnedLikelihood::setImageDimensions(tip::Image * image, 
					    long * dimensions) {
    typedef std::vector<tip::PixOrd_t> DimCont_t;
    DimCont_t dims = image->getImageDimensions();
    DimCont_t::size_type num_dims = dims.size();
    if (3 != num_dims) {
      throw std::runtime_error("BinnedLikelihood::setImageDimensions: "
			       + std::string("Cannot write a SourceMap file ")
			       + "to an image which is not 3D");
    }
    for (DimCont_t::size_type index = 0; index != num_dims; ++index) {
      dims[index] = dimensions[index];
    }
    image->setImageDimensions(dims);
  }

 
  void BinnedLikelihood::addSourceCounts(std::vector<double> & modelCounts,
					 const std::string & srcName,
					 SourceMap * srcMap,
					 bool subtract,
					 bool latchParams) const {

    
    const Source * src(const_cast<BinnedLikelihood *>(this)->getSource(srcName));
    if (src == 0) {
      return;
    }
    if (modelCounts.size() != m_dataCache.nFilled()) {
      throw std::runtime_error("BinnedLikelihood::addSourceCounts: "
			       "modelCounts size does not match "
			       "number of filled pixels.");
    }
    SourceMap * sourceMap = srcMap;
    if ( sourceMap == 0 ) {
      sourceMap = getSourceMap(srcName);
      sourceMap->reloadIfCleared();
    } 
    
    sourceMap->reloadIfCleared();
    sourceMap->setSpectralValues(latchParams);    

    FitUtils::addSourceCounts(modelCounts,*sourceMap,
			      m_dataCache, subtract);

    if ( !sourceMap->save_model() ) {
      if (std::count(m_fixedSources.begin(), m_fixedSources.end(), srcName) != 0) {
        sourceMap->clear_model( m_config.delete_local_fixed() );
<<<<<<< HEAD
      }  
=======
      }
>>>>>>> d7430460
    }

  }

  void BinnedLikelihood::addFixedNpreds(const std::string & srcName,
					SourceMap * srcMap, 
					bool subtract) {

    FitUtils::addFixedNpreds(m_fixed_counts_spec, m_fixed_counts_spec_wt, 
			     m_fixed_counts_spec_edisp, m_fixed_counts_spec_edisp_wt,
			     *srcMap, m_dataCache, subtract);
    
  }

  float BinnedLikelihood::npred_explicit(const BinnedLikelihood& like,
					 bool weighted) {
    std::vector<float> model(like.dataCache().data_map_size());
    like.computeModelMap(model);
    float retVal(0.);
    if ( weighted ) {
      const WeightMap* wts = like.weightMap();
      if ( wts == 0 ) {
	throw std::runtime_error("BinnedLikelihood::npred_explicit called with weighted option, but no weights are present");
	return 0;
      }
      const std::vector<float>& wt_vals = wts->model();
      FitUtils::innerProduct(model.begin(), model.end(), wt_vals.begin(), wt_vals.end(), retVal);
      /*
      size_t npix = like.dataCache().num_pixels();
      size_t ne = like.dataCache().num_ebins();
      size_t idx_start(0);
      for ( size_t ie(0); ie < ne; ie++, idx_start+=npix) {
	float val_k(0.);
	float val_k_nowts(0.);
	FitUtils::innerProduct(model.begin()+idx_start, model.begin()+idx_start+npix, 
			       wt_vals.begin()+idx_start, wt_vals.begin()+idx_start+npix, val_k);
	FitUtils::sumVector(model.begin()+idx_start, model.begin()+idx_start+npix, val_k_nowts);
	std::cout << "npred_explicit:" << ' ' << ie << ' ' << val_k << ' ' << val_k_nowts << std::endl;
      }
      */
    } else {
      FitUtils::sumVector(model.begin(), model.end(), retVal);
    }
    return retVal;
  }
     
  float BinnedLikelihood::npred_explicit_src(const BinnedLikelihood& like, 
					     const std::string& srcName, 
					     bool weighted){
    std::vector<float> model(like.dataCache().data_map_size());
    like.computeModelMap(srcName, model);
    float retVal(0.);
    if ( weighted ) {
      const WeightMap* wts = like.weightMap();
      if ( wts == 0 ) {
	throw std::runtime_error("BinnedLikelihood::npred_explicit called with weighted option, but no weights are present");
	return 0;
      }
      const std::vector<float>& wt_vals = wts->model();
      FitUtils::innerProduct(model.begin(), model.end(), wt_vals.begin(), wt_vals.end(), retVal);
    } else {
      FitUtils::sumVector(model.begin(), model.end(), retVal);
    }
    return retVal;
  }
  
  double BinnedLikelihood::nll_explict(const BinnedLikelihood& like, 
				       bool weighted){
    std::vector<float> model(like.dataCache().data_map_size());
    like.computeModelMap(model);
    const std::vector<float>& data = like.countsMap().data();
    double retVal(0.);
    if ( weighted ) {
      const WeightMap* wts = like.weightMap();
      if ( wts == 0 ) {
	throw std::runtime_error("BinnedLikelihood::npred_explicit called with weighted option, but no weights are present");
	return 0;
      }
      const std::vector<float>& wt_vals = wts->model();
      retVal = FitUtils::logLikePoisson(data.begin(), data.end(), model.begin(), model.end(), 
					wt_vals.begin(), wt_vals.end());
    } else {
      retVal = FitUtils::logLikePoisson(data.begin(), data.end(), model.begin(), model.end());
    }
    return retVal;
  }

  void BinnedLikelihood::spectrum_explict(const BinnedLikelihood& like, 
					  const std::string& srcName, 
					  std::vector<double>& spec,
					  bool weighted) {

    std::vector<float> model(like.dataCache().data_map_size());
    const WeightMap* wts(0);
    if ( weighted ) {
      wts = like.weightMap();
      if ( wts == 0 ) {
	throw std::runtime_error("BinnedLikelihood::spectrum_explicit called with weighted option, but no weights are present");
	return;
      }
    }
    like.computeModelMap(srcName, model);
    size_t npix = like.dataCache().num_pixels();
    size_t ne = like.dataCache().num_ebins();
    size_t i_start(0);
    size_t i_end(npix);
    spec.clear();
    spec.resize(ne, 0);
    for ( size_t ie(0); ie < ne; ie++ ) {
      float sum(0.);
      for ( size_t i(i_start); i < i_end; i++ ) { 
	if ( wts == 0 ) {
	  sum += model[i];
	} else { 
	  sum += model[i] * wts->model()[i];
	}
      }
      i_start += npix;
      i_end += npix; 
      spec[ie] = sum;
    }   
  }

  void BinnedLikelihood::check_npreds(const BinnedLikelihood& like, 
				      bool weighted) {
    std::vector<std::string> srcNames;
    like.getSrcNames(srcNames);
    for ( std::vector<std::string>::const_iterator itr = srcNames.begin(); itr != srcNames.end();
	  itr++ ) {
      double npred_func = like.NpredValue(*itr, weighted);
      float npred_explicit = BinnedLikelihood::npred_explicit_src(like, * itr, weighted);
      double npred_check = npred_func - npred_explicit;
      if ( std::fabs(npred_check) > 0.01 ) {
	std::cout << "BinnedLikelihood::check_npreds " << *itr << ' ' 
		  << npred_func << ' ' << npred_explicit << std::endl;
	std::vector<double> spec_explicit;
	int edisp_src = like.edisp_val(*itr);
	SourceMap& srcMap = like.sourceMap(*itr);
	const std::vector<double>& spec_func = srcMap.counts_spectra(edisp_src, weighted);
	BinnedLikelihood::spectrum_explict(like, *itr, spec_explicit, weighted);
	const std::vector<std::vector<std::pair<double,double> > >& w_npreds = srcMap.weighted_npreds();
	for ( size_t ie(0); ie < spec_func.size(); ie++ ) {
	  std::cout << ie << ' ' << spec_func[ie] << ' ' << spec_explicit[ie];
	  const std::vector<std::pair<double,double> >& ww_npreds = w_npreds[ie];
	  for ( size_t iw(0); iw < ww_npreds.size(); iw++ ) {
	    std::cout << ' ' << ww_npreds[iw].first << ' ' << ww_npreds[iw].second;
	  }
	  std::cout << std::endl;
	}
      }
    }
  }

  


} // namespace Likelihood<|MERGE_RESOLUTION|>--- conflicted
+++ resolved
@@ -787,11 +787,7 @@
     const Source& src = *(srcIt->second);
 
     SourceMap * srcMap = m_srcMapCache.getSourceMap(src);
-<<<<<<< HEAD
-    srcMap->reloadIfCleared(); //testing fermipy error
-=======
     srcMap->reloadIfCleared();
->>>>>>> d7430460
     bool has_wts = srcMap->weights() != 0;
     if ( m_config.save_all_srcmaps() ) {
       srcMap->setSaveModel(true);
@@ -802,10 +798,7 @@
 
     // Remove this source from the stored source maps to save memory
     if ( !srcMap->save_model() ) {
-      if(srcMap->clear_model( m_config.delete_local_fixed() )){
-        m_fixedModelBuilt = true;
-      }
-      
+      srcMap->clear_model( m_config.delete_local_fixed() );
     }
   }
 
@@ -970,11 +963,7 @@
     if ( !sourceMap->save_model() ) {
       if (std::count(m_fixedSources.begin(), m_fixedSources.end(), srcName) != 0) {
         sourceMap->clear_model( m_config.delete_local_fixed() );
-<<<<<<< HEAD
       }  
-=======
-      }
->>>>>>> d7430460
     }
 
   }
