--- conflicted
+++ resolved
@@ -83,10 +83,6 @@
 	log_ratios[i] = std::log(energies[i+1] / energies[i]);
       }
     }
-<<<<<<< HEAD
-
-=======
->>>>>>> ab75d234
     
     void svd_inverse(const CLHEP::HepMatrix& u,
 		     const CLHEP::HepMatrix& v,
