--- conflicted
+++ resolved
@@ -48,7 +48,6 @@
       return (y1*emin + y2*emax)/2.*log_ratio;
     }
   
-<<<<<<< HEAD
     /// Expands a vector of energy bin edges by taking equal size steps in log space
     void expand_energies(std::vector<double> & energies, int edisp_bins) {      
       size_t nee = energies.size();
@@ -84,36 +83,6 @@
 	log_ratios[i] = std::log(energies[i+1] / energies[i]);
       }
     }
-
-=======
-    void expand_energies(std::vector<double>& energies, int edisp_bins) {
-      
-      if ( edisp_bins <= 0 ) return;
-      size_t n_evals = energies.size();
-      if ( n_evals < 2 ) return;
-      std::vector<double> outVect(energies.size() + 2*edisp_bins);
-      // copy the orignal vector to the middle of the new vector
-      std::copy(energies.begin(), energies.end(), outVect.begin() + edisp_bins);
-      
-      // get the lowest energy, highest energy and lo_step and hi_step, in log space
-      double lo_eval = std::log10(energies[0]);
-      double hi_eval = std::log10(energies[n_evals-1]);
-      double lo_step = std::log10(energies[1]) - lo_eval;
-      double hi_step = hi_eval - std::log10(energies[n_evals-2]);
-  
-      for ( size_t i(1); i <= edisp_bins; i++ ) { 
-	lo_eval -= lo_step;
-	hi_eval += hi_step;
-	outVect[edisp_bins - i] = std::pow(10., lo_eval);
-	outVect[n_evals + edisp_bins + i - 1] = std::pow(10., hi_eval);
-      }
-      
-      // swap the orignal vector with the working version of the output vector
-      energies.swap(outVect);
-      
-    }
-
->>>>>>> a9b83e1c
     
     void svd_inverse(const CLHEP::HepMatrix& u,
 		     const CLHEP::HepMatrix& v,
