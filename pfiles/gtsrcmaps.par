--- conflicted
+++ resolved
@@ -18,11 +18,7 @@
 ptsrc,b,h,yes,,,"Compute point source maps"
 psfcorr,b,h,yes,,,"Apply psf integral corrections"
 emapbnds,b,h,yes,,,"Enforce boundaries of exposure map"
-<<<<<<< HEAD
-edisp_bins,i,h,-1,,,"Number of extra bins to compute for energy dispersion purposes"
-=======
 edisp_bins,i,h,0,,,"Number of extra bins to compute for energy dispersion purposes"
->>>>>>> 60c4bcee
 copyall,b,h,no,,,"Copy all source maps from input counts map file to output"
 
 chatter,i,h,2,0,4,Output verbosity
