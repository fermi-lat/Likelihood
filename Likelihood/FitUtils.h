/**
 * @file FitUtils.h
 * @brief Functions to perform likelihood scans
 * @author E. Charles
 *
 *  This file contains a number of functions useful for likelihood fitting and likelihood scans.
 *
 *  These also include a number of vector manipulations.  In principle these could be 
 *  replaced with builtin C++ functionality, or functions in libraries like boost or thrust.
 *
 *  The second point is that many of these functions assume a specify type of vector (std::vector<float>).
 *  Although this could be replaced with templated code, the use of floats here is intentional.   For the 
 *  specific computations that I am doing, using doubles would be wasteful both computationally and in terms 
 *  of data volume.  
 *
 *  The third point is that in many cases I've chosen to use iterators, which makes the code somewhat less readable.
 *  This is purely for speed of execution.  I've tried to document what the actual function does in each case.
 *  
 *
 * $Header: /nfs/slac/g/glast/ground/cvs/Likelihood/Likelihood/FitUtils.h,v 1.14 2016/07/11 23:44:04 mdwood Exp $
 */

#ifndef Likelihood_FitUtils_h
#define Likelihood_Fitutils_h

#include <vector>
#include <map>
#include <string>
#include <list>

#include "gsl/gsl_matrix.h"
#include "gsl/gsl_vector.h"
#include "Likelihood/Accumulator.h"

namespace CLHEP {
  class HepVector;
  class HepMatrix;
  class HepSymMatrix;
}

namespace optimizers {
  class Parameter;
}

namespace Likelihood {
  
  class BinnedLikelihood;
  class BinnedCountsCache;
  class FitScanMVPrior;
  class Source;
  class SourceMap;
  class SourceModel;
  class Drm;
  class Drm_Cache;

  namespace FitUtils {
    

    /// Integrates weights over a pixel to get the counts
    double pixelCounts_linearQuad(double emin, double emax, double y1, double y2);

    /// Integrates weights over a pixel to get the counts
    double pixelCounts_loglogQuad(double emin, double emax, double y1, double y2, double log_ratio);
  
    /// Expands a vector of energy bin edges by taking equal size steps in log space
    void expand_energies(std::vector<double> & energies, int edisp_bins);
<<<<<<< HEAD
    
    // Compute the log of rations between energy bin edges
    void log_energy_ratios(const std::vector<double>& energies,
			   std::vector<double>& log_ratios);
=======
>>>>>>> a9b83e1c

    /* Compute the pseudo-inverse of a matrix from its singular value
       decomposition.  For a matrix A with SVD,

       A = U * S * V^t

       its psuedo-inverse is given by

       A^-1 = V * S^-1 * U^t

       where singular values in S^-1 are set to zero.

     */
    void svd_inverse(const CLHEP::HepMatrix& u,
		     const CLHEP::HepMatrix& v,
		     const CLHEP::HepVector& s,
		     CLHEP::HepMatrix& inverse);
    
    /* Solve a system of equations using singular value decomposition.  

       h * d = g

       where h is the hessian matrix and g is the gradient vector.
       Returns a solution vector delta and the SVD decomposition of
       the hessian.  The parameter eps sets the fractional threshold
       for setting singular values to zero.

     */
    int svd_solve(const CLHEP::HepSymMatrix& hessian,
		  const CLHEP::HepVector& gradient,
		  CLHEP::HepMatrix& u,
		  CLHEP::HepMatrix& v,
		  CLHEP::HepVector& s,
		  CLHEP::HepVector& delta,
		  double eps = 1E-16);
    
    gsl_vector * Vector_Hep_to_Gsl(const CLHEP::HepVector& hep);

    gsl_matrix * Matrix_Hep_to_Gsl(const CLHEP::HepMatrix& hep);

    /* Fill a CLHEP vector with values from a GSL vector */
    void Vector_Gsl_to_Hep(const gsl_vector * gsl,
			   CLHEP::HepVector& hep);

    /* Fill a CLHEP matrix with values from a GSL matrix */
    void Matrix_Gsl_to_Hep(const gsl_matrix * gsl,
			   CLHEP::HepMatrix& hep);

    /* Fill an STL vector with values from a CLHEP vector */
    void Vector_Hep_to_Stl(const CLHEP::HepVector& hep,
			   std::vector<float>& stl);

    /* Fill an STL vector with values from a CLHEP Matrix */
    void Matrix_Hep_to_Stl(const CLHEP::HepSymMatrix& hep,
			   std::vector<float>& stl);
    
    /* Fill a CLHEP vector with values from an STL vector */
    void Vector_Stl_to_Hep(const std::vector<float>& stl,
			   CLHEP::HepVector& hep);
    
    /* Fill a CLHEP matrix with values from an STL vector */
    void Matrix_Stl_to_Hep(const std::vector<float>& stl,
			   CLHEP::HepSymMatrix& hep);

    /* Sum from start to stop and put them into value */
    void sumVector(std::vector<float>::const_iterator start,
		   std::vector<float>::const_iterator stop,
		   float& value);

    /* Set everything from start to stop equal to value */
    void setVectorValue(const float& val,
			std::vector<float>::iterator start,
			std::vector<float>::iterator stop);

    /* Add two vectors with optional factors.
       
       out = fact1 * v1 + fact2 * v2
       
       This checks that the distances: 
       ( stop1 - start1 ),  
       ( stop2 - start2 ),
       ( out_stop - out_start ) 
       are all the same and throws and exception if they are not.
    */
    void vectorAdd(std::vector<float>::const_iterator start1, 
		   std::vector<float>::const_iterator stop1, 
		   std::vector<float>::const_iterator start2, 
		   std::vector<float>::const_iterator stop2, 
		   std::vector<float>::iterator out_start,
		   std::vector<float>::iterator out_stop,
		   float fact1 = 1., float fact2 = 1.);

    /* Multiply two vectors.
       
       out = v1 * v2
       
       This checks that the distances: 
       ( stop1 - start1 ),  
       ( stop2 - start2 ),
       ( out_stop - out_start ) 
       are all the same and throws and exception if they are not.
    */
    void vectorMultiply(std::vector<float>::const_iterator start1, 
			std::vector<float>::const_iterator stop1, 
			std::vector<float>::const_iterator start2, 
			std::vector<float>::const_iterator stop2, 
			std::vector<float>::iterator out_start,
			std::vector<float>::iterator out_stop);
    
    /* Multiply in place vector by a        
	v = scalar * v       
    */  
    void multiplyByScalar(std::vector<float>::iterator vstart,
			  std::vector<float>::iterator vstop,
			  double scalar);
    
    /* Subtract a vector from another vector.
       
       out = v1 - v2
       
       This checks that the distances: 
       ( stop1 - start1 ),  
       ( stop2 - start2 ),
       ( out_stop - out_start ) 
       are all the same and throws and exception if they are not.
    */   
    void vectorSubtract(std::vector<float>::const_iterator start1, 
			std::vector<float>::const_iterator stop1, 
			std::vector<float>::const_iterator start2, 
			std::vector<float>::const_iterator stop2, 
			std::vector<float>::iterator out_start,
			std::vector<float>::iterator out_stop);
      
    /* Calculate the inner product of two vectors and put them into value.

       value = Sum_i v1_i v2_i

       This checks that the distances: 
       ( stop1 - start1 ),  
       ( stop2 - start2 )
       are the same and throws and exception if they are not.
     */  
    void innerProduct(std::vector<float>::const_iterator start1, 
		      std::vector<float>::const_iterator stop1, 
		      std::vector<float>::const_iterator start2, 
		      std::vector<float>::const_iterator stop2, 
		      float& value);
 

    /* Calculate the inner product of four vectors and put them into value.

       value = Sum_i v1_i v2_i v3_i v4_i

       This checks that the distances: 
       ( stop1 - start1 ),  
       ( stop2 - start2 ),
       ( stop3 - start3 )
       ( stop4 - start4 )
       are the same and throws an exception if they are not.
    */  
    void innerProduct(std::vector<float>::const_iterator start1, 
		      std::vector<float>::const_iterator stop1, 
		      std::vector<float>::const_iterator start2, 
		      std::vector<float>::const_iterator stop2, 
		      std::vector<float>::const_iterator start3, 
		      std::vector<float>::const_iterator stop3, 
		      std::vector<float>::const_iterator start4, 
		      std::vector<float>::const_iterator stop4, 
		      float& value);

    /* Calculate the inner product of three vectors and put them into value.

       value = Sum_i v1_i v2_i v3_i 

       This checks that the distances: 
       ( stop1 - start1 ),  
       ( stop2 - start2 ),
       ( stop3 - start3 )
       are the same and throws an exception if they are not.
    */  
    void innerProduct(std::vector<float>::const_iterator start1, 
		      std::vector<float>::const_iterator stop1, 
		      std::vector<float>::const_iterator start2, 
		      std::vector<float>::const_iterator stop2, 
		      std::vector<float>::const_iterator start3, 
		      std::vector<float>::const_iterator stop3, 
		      float& value);

    /* Calculate the fractional difference between data and model 

       out = ( data - model ) / data

       This checks that  data, model and output are all the same size 
       and throws an exception if they are not.

       This will throw an exception if model <= 0 in a bin where data != 0
    */  
    void fracDiff(std::vector<float>::const_iterator data_start, 
		  std::vector<float>::const_iterator data_stop,
		  std::vector<float>::const_iterator model_start,
		  std::vector<float>::const_iterator model_stop,
		  std::vector<float>::iterator out_start,
		  std::vector<float>::iterator out_stop);
 
    /* Calculate the data over the model squared  

       out = data / (model*model)

       This checks that  data, model and output are all the same size 
       and throws an exception if they are not.

       This will throw an exception if model <= 0 in a bin where data != 0
    */  
    void data_over_model2(std::vector<float>::const_iterator data_start, 
			  std::vector<float>::const_iterator data_stop,
			  std::vector<float>::const_iterator model_start,
			  std::vector<float>::const_iterator model_stop,
			  std::vector<float>::iterator out_start,
			  std::vector<float>::iterator out_stop);

    /* reshape a 1D vector in to 2D vector 

       This will throw an exception if n_i * n_j is not equal to the size of invect
     */
    void reshapeVector(const std::vector<float>& invect,
		       size_t n_i, size_t n_j,
		       std::vector<std::vector<float> >& outvect);


    /* Get the symetric error from the positive and negative errors */
    double symmetricError(double pos_err, double neg_err);
    
    
    /* Sum a set of vectorn
       
       total_i = fixed_i + Sum_j templates_ij 

       Note that this gives you the option of only summing over part of the vector, using
       firstBin and lastBin.
    */    
    void sumModel_Init(const std::vector<std::vector<float> >& templates,
		       const std::vector<float>& fixed,
		       std::vector<float>& total);
    
    

    /* Sum the model components * normalization to get the total model counts per bin
       
       total_i = fixed_i + templates_ij * norms_j

       Note that this gives you the option of only summing over part of the vector, using
       firstBin and lastBin.
    */    
    void sumModel(const CLHEP::HepVector& norms,
		  const std::vector<const std::vector<float>* >& templates,
		  const std::vector<float>& fixed,
		  std::vector<float>& total,
		  size_t firstBin = 0,
		  size_t lastBin = 0);
    
    /* Evaluate the total log-likelihood for the sum of data and prior terms. */
    double getLogLikelihood(const std::vector<float>& data,
			    const CLHEP::HepVector& norms,
			    const std::vector<const std::vector<float>* >& templates,
			    const std::vector<float>& fixed,
			    const FitScanMVPrior* prior,			       
			    const std::vector<float>* weights,    
			    std::vector<float>& model,
			    size_t firstBin = 0,
			    size_t lastBin = 0,
			    int verbose = 0);

    /* Cacluate the gradiant and Hessian for a fit in which only the normalization of the
       components are allowed to vary.

       The elements are:

       g_a = Sum ( ( data - model ) / model ) * templates_a
       h_ab = Sum ( ( data / ( model*model ) ) * templates_a * templates_b

       Note that this gives you the option of only summing over part of the vector, using
       firstBin and lastBin.
    */      
    void getGradientAndHessian(const std::vector<float>& data,
			       const CLHEP::HepVector& norms,
			       const std::vector<const std::vector<float>* >& templates,
			       const std::vector<float>& fixed,
			       const FitScanMVPrior* prior,
			       const std::vector<float>* weights,
			       std::vector<float>& model,
			       CLHEP::HepVector& gradient,
			       CLHEP::HepSymMatrix& hessian,
			       size_t firstBin = 0,
			       size_t lastBin = 0,
			       int verbose = 0);


    /* Invert the Hessian to get the covariance matrix.
       Use the gradient vector and the covariance matrix to the delta for the next iteration.
       Calculate the estimated vertical distance to the minimum using the delta and the gradient.
       
       V = h^-1
       delta_a = Sum V_ab * g_b
       edm = Sum delta_a * g_a
    */       
    int getDeltaAndCovarAndEDM(const CLHEP::HepSymMatrix& hessian,
			       const CLHEP::HepVector& gradient,
			       const CLHEP::HepVector& norms,
			       CLHEP::HepSymMatrix& covar,
			       CLHEP::HepVector& delta,
			       double& edm);

    int getDeltaAndCovarAndEDM(const CLHEP::HepSymMatrix& hessian,
			       const CLHEP::HepVector& gradient,
			       const CLHEP::HepVector& norms,
			       CLHEP::HepSymMatrix& covar,
			       CLHEP::HepVector& delta,
			       double& edm,
			       double lambda);

    int getDeltaAndCovarAndEDM_STL(const std::vector<float>& hessian,
				   const std::vector<float>& gradient,
				   const std::vector<float>& norms,
				   std::vector<float>& covar,
				   std::vector<float>& delta,
				   std::vector<double>& edm,
				   double lambda=-1.0);
    
    
    /* Extract the set of bins that are non-zero into parallel vectors of indices
       this is done to make it faster to iterate over sparse data

       dataVect:      Input data map
       npix:          Number of pixels (used to insert seperator bins)
       nonZeroBins:   The indices of the non-zero bins
       dataRed:       Reduced data vector, include bins with 0 as separators between energies
       energyBinStartIdxs:  Indicies in the reduced vector marking the start of the energy layers

    */
    void extractNonZeroBins(const std::vector<float>& dataVect,
			    int npix,
			    std::vector<int>& nonZeroBins,
			    std::vector<float>& dataRed,
			    std::vector<int>& energyBinStopIdxs);
      
    /* Extract the set of bins that are non-zero into parallel vectors of indices
       this is done to make it faster to iterate over sparse data

       dataVect:      Input data map
       firstPixByLayer: Number of pixels (used to insert seperator bins)
       nonZeroBins:   The indices of the non-zero bins
       dataRed:       Reduced data vector, include bins with 0 as separators between energies
       energyBinStartIdxs:  Indicies in the reduced vector marking the start of the energy layers

    */
    void extractNonZeroBins(const std::vector<float>& dataVect,
			    std::vector<size_t>& firstPixByLayer,
			    std::vector<int>& nonZeroBins,
			    std::vector<float>& dataRed,
			    std::vector<int>& energyBinStopIdxs);
      



    /* Extract the bins that have non-zero counts, and reduce the correspond model maps

       dataVect:      Input data map
       model:         Input model template
       modelRed:      Reduced model template
       
       Note that modelRed vectors has a several bins, 
       corresponding to the sum of all of the zero counts bins in each energy layer.

       This allows use to re-use the other fitting functions in this file
     */
    void sparsifyModel(const std::vector<int>& nonZeroBins,
		       const std::vector<float>& model,
		       std::vector<float>& modelRed);

    /* Extract the bins that have non-zero counts, and reduce the correspond model maps

       dataVect:      Input data map
       weights:       Input weights
       model:         Input summed model
       weightsRed:    Reduced weights
       
       Note that modelRed vectors has a several bins, 
       corresponding to the sum of all of the zero counts bins in each energy layer.

       This allows use to re-use the other fitting functions in this file
     */
    void sparsifyWeights(const std::vector<int>& nonZeroBins,
			 const std::vector<float>& weights,
			 const std::vector<float>& model,
			 std::vector<float>& weightsRed);


    /* Calculate and return the Poission negative log likelihood
       
       retVal = Sum  data_i - data_i * log(model_i) 

       For speed, the log is not executed for bins where data == 0
     */
    double logLikePoisson(std::vector<float>::const_iterator data_start, 
			  std::vector<float>::const_iterator data_stop,
			  std::vector<float>::const_iterator model_start,
			  std::vector<float>::const_iterator model_stop);
    
    /* Calculate and return the Poission negative log likelihood
       
       retVal = Sum  w_i * (data_i - data_i * log(model_i) )

       For speed, the log is not executed for bins where data == 0
     */
    double logLikePoisson(std::vector<float>::const_iterator data_start, 
			  std::vector<float>::const_iterator data_stop,
			  std::vector<float>::const_iterator model_start,
			  std::vector<float>::const_iterator model_stop,			 
			  std::vector<float>::const_iterator w_start,
			  std::vector<float>::const_iterator w_stop);


    /* Fit the normalization using Newton's method
       
       data:          The observed data
       initNorms:     Initial values of the normalizations
       templates:     Templates of the free sources
       fixed:         Template with the sum of all the fixed sources
       prior:         If provided, a multivariate prior on the fit
       tol:           Tolerance for estimating covergence.  Done when edm < tol
       maxIter:       Maximum number of iterations before failing the fit
       lambda:        Initial damping parameter for step size calculation. (0 disables damping)
       norms:         Filled with the fit results for the normalizations
       covar:         Filled with the covariance matrix from the fit
       gradient:      Filled with the gradient at the best fit point
       model:         Filled with the best-fit model
       edm:           Filled with the estimated (veritcal) distance to minimum
       logLikeVal:    Filled with the log likelihood at the best-fit point
       firstBin:      First bin to use
       lastBin:       Last bin to use ( 0 -> end )
       verbose:       0 : none; 1 : start & converged; 2 : params;  3 : matrices
    */
    int fitNorms_newton(const std::vector<float>& data,
			const CLHEP::HepVector& initNorms,
			const std::vector<const std::vector<float>* >& templates,
			const std::vector<float>& fixed,
			const FitScanMVPrior* prior,
			const std::vector<float>* weights,
			double tol, int maxIter, double lambda,
			CLHEP::HepVector& norms,
			CLHEP::HepSymMatrix& covar,
			CLHEP::HepVector& gradient,
			std::vector<float>& model,
			double& edm,
			double& logLikeVal,
			size_t firstBin = 0, 
			size_t lastBin = 0,
			int verbose = 0);
    

    /* Fit the log of the normalization using Newton's method
       
       data:          The observed data
       initNorms:     Initial values of the normalizations
       templates:     Templates of the free sources
       fixed:         Template with the sum of all the fixed sources
       prior:         If provided, a multivariate prior on the fit
       tol:           Tolerance for estimating covergence.  Done when edm < tol
       maxIter:       Maximum number of iterations before failing the fit
       lambda:        Initial damping parameter for step size calculation. (0 disables damping)
       norms:         Filled with the fit results for the normalizations
       covar:         Filled with the covariance matrix from the fit
       gradient:      Filled with the gradient at the best fit point
       model:         Filled with the best-fit model
       edm:           Filled with the estimated (veritcal) distance to minimum
       logLikeVal:    Filled with the log likelihood at the best-fit point
       firstBin:      First bin to use
       lastBin:       Last bin to use ( 0 -> end )
       verbose:       0 : none; 1 : start & converged; 2 : params;  3 : matrices
    */
    int fitLogNorms_newton(const std::vector<float>& data,
			   const CLHEP::HepVector& initNorms,
			   const std::vector<const std::vector<float>* >& templates,
			   const std::vector<float>& fixed,
			   const FitScanMVPrior* prior,
			   const std::vector<float>* weights,
			   double tol, int maxIter, double lambda,
			   CLHEP::HepVector& norms,
			   CLHEP::HepSymMatrix& covar,
			   CLHEP::HepVector& gradient,
			   std::vector<float>& model,
			   double& edm,
			   double& logLikeVal,
			   size_t firstBin = 0, 
			   size_t lastBin = 0,
			   int verbose = 0);
    

    /* Extract a vector of spectral normalization values from a Source object

       source:    The source object
       energies:  The energies at which to evalute the spectrum
       specVals:  Filled with the normalization values at the input energies
     */
    void extractSpectralVals(const Source& source,
			     const std::vector<double>& energies,
			     std::vector<double>& specVals);

    /* Extract an array of derivatives of the spectram from a Source object

       source:     The source object
       energies:   The energies at which to evalute the spectrum
       paramNames: The names of the params w.r.t. which to evaluate the derivaties
       deriveVals: Filled with the normalization values at the input energies
     */
    void extractSpectralDerivs(const Source& source,
			       const std::vector<double>& energies,
			       const std::vector<std::string>& paramNames,
			       std::vector<std::vector<double> >& derivVals);


    /* Extract a vector of spectral normalization values from a Source object

       source:    The source object
       energies:  The energies at which to evalute the spectrum
       nPreds:  Filled with the normalization values at the input energies
     */
    void extractNPreds(const Source& source,
		       const std::vector<double>& energies,
		       std::vector<double>& nPreds);


    /* Extract the predicted counts model from a Source object

       source:    The source object
       logLike:   The BinnedLikelihood object with the template counts map and energy binning
       model:     Predicted counts model
       rescaleToNormOne:  If true the model is rescaled to the value it would have is the normalization parameter was 1.0
     */
    void extractModelFromSource(const Source& source,
				const BinnedLikelihood& logLike,
				std::vector<float>& model,
				bool rescaleToNormOne = false);

    /* Extract a vector of spectral normalization values from a SourceMap object

       sourceMap:   The source object
       energies:    The energies at which to evalute the spectrum
       specVals:    The normalazation values at the input energies
       modelCounts: Filled with the predicted model count
       
       Note, the output model counts vector has one less energy plane that the 
       energies and specVals vectors.   This is because we have integrated 
       over the energy bins in making the modelCounts vector.
     */ 
    void extractModelCounts(SourceMap& sourceMap,
			    const std::vector<double>& energies,
			    const std::vector<double>& specVals,
			    std::vector<float>& modelCounts);

    /* Extract all of the predicted counts models for free sources from a 
       BinnedLikelihood object

       logLike:     The BinnedLikelihood object
       test_name:   Name of the test source
       templates:   Models for all of the free sources except the test source
       fixed:       Summed model for all of the fixed sources
       test_source_model: Model for all the test source
       refPars:     Values of the normalizations of the free sources.       
       weights:     Likelihood weights (optional)
       useUnitRefVals: Set the reference normalizations to one. 
     */ 
    void extractModels(const BinnedLikelihood& logLike,
		       const std::string& test_name,
		       std::vector<std::string>& freeSrcNames,
		       std::vector<std::vector<float> >& templates,		       
		       std::vector<float>& fixed,
		       std::vector<float>& test_source_model,
		       std::vector<float>& refPars,
		       std::vector<float>* weights = 0,
		       bool useUnitRefVals = false);

    
    /* Extract all of the predicted counts for all of the fixed sources
       BinnedLikelihood object

       logLike:     The BinnedLikelihood object
       test_name:   The name of the test source ( not added to model)
       fixed:       Summed model for all of the fixed sources
       latched:     An option vector of latched source ( not added to model )
     */ 
    void extractFixedModel(const BinnedLikelihood& logLike,
			   const std::string& test_name,
			   std::vector<float>& fixed,
			   const std::vector<std::string>* latched=0);
    

    /* Extract the prior on a parameter
       par               : The parameter in question
       centralVal        : Filled with the central value
       uncertainty       : Filled with the uncertainty 
       returns trun if Parameter has a prior
    */ 
    bool extractPrior(const optimizers::Parameter& par,
		      double& centralVal,
		      double& uncertainty);

    /* Extract the priors on the free source normalizations from the 
       BinnedLikelihood object

       logLike           : The BinnedLikelihood object
       freeSrcNames      : Names of all the free sources except the test source
       centralVals       : Filled with the central values from the priors
       uncertainties     : Filled with the untertainty values from the priors
       parHasPrior       : Filled with the flags showing which parameters have priors

       return true if any priors were extract, false otherwise
    */ 
    bool extractPriors(const BinnedLikelihood& logLike,
		       const std::vector<std::string>& freeSrcNames,
		       CLHEP::HepVector& centralVals,
		       CLHEP::HepVector& uncertainties,
		       std::vector<bool>& parHasPrior);

    /* Refactors the free and fixed model components

       templates_in  :  Master list of input model templates
       fixed_in      :  Fixed component in input model
       scales_in     :  Scale factors to apply to input model templates
       freePars      :  Vector marking free sources
       test_source_model :  Test source model, null ptr -> do not include test source
       templates_out :  Vector of pointers to model templates for free sources
       fixed_out     :  Sum of fixed model components
       scales_out    :  Scale factors for free components
     */
    void refactorModels(const std::vector<std::vector<float> >& templates_in,
			const std::vector<float>& fixed_in,
			const std::vector<float>& scales_in,
			const std::vector<bool>& freePars,
			const std::vector<float>* test_source_model,
			std::vector<const std::vector<float>* >& templates_out,
			std::vector<float>& fixed_out,
			std::vector<float>& scales_out);
 
    /* Fit the normalization using Newton's method

       logLike:       The BinnedLikelihood object
       test_name:     Name of the test source
       prior:         If provided, a multivariate prior on the fit
       tol:           Tolerance for estimating covergence.  Done when edm < tol
       maxIter:       Maximum number of iterations before failing the fit
       lambda:        Initial damping parameter for step size calculation. (0 disables damping)
       norms:         Filled with the fit results for the normalizations
       covar:         Filled with the covariance matrix from the fit
       gradient:      Filled with the gradient at the best fit point
       model:         Filled with the best-fit model
       edm:           Filled with the estimated (vertical) distance to minimum
       logLikeVal:    Filled with the log likelihood at the best-fit point
       firstBin:      First bin to use
       lastBin:       Last bin to use ( 0 -> end )
    */
    int fitModelNorms_newton(const BinnedLikelihood& logLike,
			     const std::string& test_name,
			     double tol, int maxIter, double lambda,
			     CLHEP::HepVector& norms,
			     CLHEP::HepSymMatrix& covar,
			     CLHEP::HepVector& gradient,
			     std::vector<float>& model,
			     double& edm,
			     double& logLikeVal,
			     size_t firstBin = 0, size_t lastBin = 0);    

    /* Get the quanities that appears in the log-log quadrature formula for the spectral term

       For a given energy bin, i, these are:
       spec_wts[i].first = spec[i] * energy[i] * log_energy_ratio[i] / 2.
       spec_wts[i].second = spec[i+1] * energy[i+1] * log_energy_ratio[i] / 2.

       spec       : The specturm (or spectral derivative) for the source in question
       dataCache  : Object with info about the binning
       spec_wts   : The specturm (or spectral derivative) weights for the source in question

    */  
    void get_spectral_weights(const std::vector<double>& spec,
			      const std::vector<double>& energies,
			      const std::vector<double>& log_energy_ratios,
			      std::vector<std::pair<double, double> >& spec_weights);


    /* Get the range of energy bins to consider when computing the energy dispersion

   	srcMap    : The source map for the source in question  
	k         : The index of the current energy bin
	kmin      : Index of the lowest energy bin to consider
	kmax      : Index of the lowest energy bin to consider

    */  
    void get_edisp_range(SourceMap& srcMap,
			 size_t k,  
			 size_t& kmin, size_t& kmax);
	
		 
    /* Get the constants we need for the energy dispersion

	srcMap     : The source map for the source in question
	k          : The current energy bin
	kmin       : Filled with the index of the lowest energy bin to loop over 
	kmax       : Filled with the index of the highest energy bin to loop over
	edisp_col  : Filled with the energy disperson factors

	Note that edisp_col.size() == kmax - kmin
	I.e., only the factors for the bins we are looping over are extracted

    */  
    void get_edisp_constants(SourceMap& srcMap, 
			     size_t k, size_t& kmin, size_t& kmax,
			     std::vector<double>& edisp_col);    

    
     /* Get the model counts contribution to a particular pixel 

	srcMap     : The SourceMap for the source in question
	spec_wts   : The specturm (or spectral derivative) weights for the source in question
	xi         : The energy disperion correction factor
	npix       : Number of pixes per energy layer
	kref       : Index of the energy bin in question
	ipix       : Pixel index (within the energy layer)

	returns the contribution
     */
    double model_counts_contribution(SourceMap& srcMap,
				     const std::vector<std::pair<double, double> > & spec_wts,
				     const double& xi, 
				     size_t npix, size_t kref, size_t ipix);
				      
     /* Get the model counts contribution including the energy dispersion

	srcMap     : The SourceMap for the source in question
	spec_wts   : The specturm (or spectral derivative) weights for the source in question
	edisp_col  : Energy dispersion factors
	ipix       : Index of the pixel in question
	npix       : Number of pixels per energy layer
	kmin       : Index of the first energy layer to consider true counts from
	kmax       : Index of the last energy layer to consider true counts from

	returns the contribution
     */
    double model_counts_edisp(SourceMap& srcMap,
			      const std::vector<std::pair<double, double> > & spec_wts,
			      const std::vector<double> & edisp_col,
			      size_t ipix, size_t npix, size_t kmin, size_t kmax);

    /* Get the total model counts contribution to a energy layer

	npred_vals     : The total npred for that energy layer
	weighted_npreds : The weight factors for that energy layer
	spec_wts   : The specturm (or spectral derivative) weights for the source in question
	xi         : The energy dispersion correction factor
	kref       : The energy bin
	counts     : Filled with the counts contribution
	counts_wt  : Filled with the weighted counts contribution
     */
    void npred_contribution(const std::vector<double>& npred_vals,
			    const std::pair<double,double>& weighted_npreds,
			    const std::vector<std::pair<double, double> > & spec_wts,
			    const double& xi, 
			    size_t kref,
			    double& counts,
			    double& counts_wt);

    /* Get the model counts contribution to a energy layer

	npred_vals     : The total npred for that energy layer
	npred_weights  : The weight factors for that energy layer
	spec_wts   : The specturm (or spectral derivative) weights for the source in question
	edisp_col  : Energy dispersion factors
	kmin       : Index of the first energy layer to consider true counts from
	kmax       : Index of the last energy layer to consider true counts from
	counts     : Filled with the total model count contribution
	counts_wt  : Filled with the total weighted model count contribution
    */
    void npred_edisp(const std::vector<double> & npred_vals,
		     const std::vector<std::pair<double,double> > & npred_weights,
		     const std::vector<std::pair<double,double> > & spec_wts,
		     const std::vector<double> & edisp_col,
		     size_t kmin,
		     size_t kmax,
		     double& counts,
		     double& counts_wt);

     /* Add (or subtract) the counts for a source onto a vector 	
	This is used by several functions.

	modelCounts: The vector being added to.
	srcMap     : The SourceMap for the source in question
	dataCache  : Object with info about the binning
	subtract   : If true, subtract from the vector.  	
     */     

    void addSourceCounts(std::vector<double> & modelCounts,
			 SourceMap& srcMap,
			 const BinnedCountsCache& dataCache,
			 bool subtract);
 
     /* Add (or subtract) the counts for a fxied source onto the vectors that 
	collect that info for fixed sources.
	This is used by several functions.

	fixed_counts_spec : The vector being added to.
	fixed_counts_spec_wt : The vector being added to.
	fixed_counts_spec_edisp : The vector being added to.
	fixed_counts_spec_edisp_wt : The vector being added to.
	srcMap     : The SourceMap for the source in question
	dataCache  : Object with info about the binning
	subtract   : If true, subtract from the vector.  	
     */     
    void addFixedNpreds(std::vector<double>& fixed_counts_spec,
			std::vector<double>& fixed_counts_spec_wt,
			std::vector<double>& fixed_counts_spec_edisp,
			std::vector<double>& fixed_counts_spec_edisp_wt,
			SourceMap& srcMap,
			const BinnedCountsCache& dataCache,
			bool subtract);

#ifndef SWIG
     /* Add (or subtract) the contributions to the derivatives from a single source.

	posDerivs  : The vector being added to.
	negDerivs  : The vector being added to.
	freeIndex  : The overall index of the first parameter for this source
	srcMap     : The SourceMap for the source in question
	data_over_model : A vector with the ratio of data to model in each filled pixel
	dataCache  : Object with info about the binning
	kmin       : Index of energy bin to start summation
	kmax       : Index of energy bin to stop summation
     */     
    void addFreeDerivs(std::vector<Kahan_Accumulator>& posDerivs,
		       std::vector<Kahan_Accumulator>& negDerivs,
		       long freeIndex,
		       SourceMap& srcMap,
		       const std::vector<double>& data_over_model, 
		       const BinnedCountsCache& dataCache,
		       size_t kmin, size_t kmax);
#endif //SWIG

          
    /* Add (or subtract) the counts for a source onto a vector.
       This version loops over all the pixels, not just the filled ones.

	modelMap   : The vector being added to.
	srcMap     : The SourceMap for the source in question
	dataCache  : Object with info about the binning
	use_mask   : Use the Weights mask
	edisp_val : How to apply the energy dispersion
     */     
    void updateModelMap(std::vector<float> & modelMap,
			SourceMap& srcMap,
			const BinnedCountsCache& dataCache,				       
			bool use_mask);

    /* Print a CLHEP vector to std::cout */
    void printVector(const std::string& name,
		     const CLHEP::HepVector& vect);

    /* Print a CLHEP SymMatrix to std::cout */
    void printMatrix(const std::string& name,
		     const CLHEP::HepSymMatrix& mat);

    /* Print a CLHEP Matrix to std::cout */
    void printMatrix(const std::string& name,
		     const CLHEP::HepMatrix& mat);

  };

} // namespace Likelihood

#endif // Likelihood_FitUtils_h<|MERGE_RESOLUTION|>--- conflicted
+++ resolved
@@ -64,13 +64,10 @@
   
     /// Expands a vector of energy bin edges by taking equal size steps in log space
     void expand_energies(std::vector<double> & energies, int edisp_bins);
-<<<<<<< HEAD
     
     // Compute the log of rations between energy bin edges
     void log_energy_ratios(const std::vector<double>& energies,
 			   std::vector<double>& log_ratios);
-=======
->>>>>>> a9b83e1c
 
     /* Compute the pseudo-inverse of a matrix from its singular value
        decomposition.  For a matrix A with SVD,
