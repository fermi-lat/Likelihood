/**
 * @file SourceMap.h
 * @brief Spatial distribution of a source folded through the
 *        instrument response.
 * @author J. Chiang
 *
 * $Header: /nfs/slac/g/glast/ground/cvs/Likelihood/Likelihood/SourceMap.h,v 1.79 2017/09/29 01:38:05 echarles Exp $
 */

#ifndef Likelihood_SourceMap_h
#define Likelihood_SourceMap_h

#include <vector>
#include <map>

#include "st_facilities/libStApiExports.h"

#include "Likelihood/BinnedConfig.h"
#include "Likelihood/FileUtils.h"
#include "Likelihood/SparseVector.h"

namespace astro {
   class HealpixProj;
}

namespace st_stream {
   class StreamFormatter;
}

namespace Likelihood {
  
   class BinnedCountsCache;
   class PsfIntegConfig;
   class Drm;
   class Drm_Cache;
   class DiffuseSource;
   class MeanPsf;
   class PointSource;
   class Source;
   class WcsMap2;
   class WeightMap;

/*
 * @class SourceMap
 *
 */

#ifdef SWIG
class SourceMap {
#else
class  SCIENCETOOLS_API SourceMap {
#endif

public:

  static void fill_sparse_model(const std::vector<float>& vect,
				SparseVector<float>& sparse);
  
  static void fill_full_model(const SparseVector<float>& sparse,
			      std::vector<float>& vect);
  
public:

   /* Standar c'tor 
      
      src           : The source making this source map for
      dataCache     : The counts map used as a template for the binning
      observation   : Object with data about the observation
      config        : Object with PSF integration parameters
      drm           : The detector response matrix, NULL if energy dispersion is off for this source.
      weights       : A weights map, for weighted likelihood analysis.  Null -> no weighting.
      save_model    : Flag to indicate that we should save the model (e.g., when the source is fixed)
                      This avoid reload the model map if the source is subsequently freed.
    */
   SourceMap(const Source & src, 
	     const BinnedCountsCache * dataCache,
             const Observation & observation,
	     const BinnedLikeConfig & config, 
	     const Drm& drm,
	     const WeightMap* weights = 0,
	     bool save_model = true);


   /* C'tor to re-read this from a file
      
      sourceMapsFile : The path to the file we are reading from
      src           : The source in question
      dataMap       : The counts map used as a template for the binning
      observation   : Object with data about the observation
      weights       : A weights map, for weighted likelihood analysis.  Null -> no weighting.
      drm           : The detector response matrix, NULL if energy dispersion is off for this source.
      save_model    : Flag to indicate that we should save the model (e.g., when the source is fixed)
                      This avoids reload the model map if the source is subsequently freed.
   */
   SourceMap(const std::string & sourceMapsFile,
             const Source & src,
	     const BinnedCountsCache * dataCache,
	     const Observation & observation,
	     const BinnedLikeConfig& config,
	     const Drm& drm,
	     const WeightMap* weights = 0,
	     bool save_model = true);

   /* Copy c'tor */
   SourceMap(const SourceMap& other);

   /* d'tor, does clean up */
   ~SourceMap();

   /* --------------- Operators ----------------------------------- */

   /* Get access to the model value for a particular pixel */
   float operator[](size_t idx) const;

   /* --------------- Simple Access functions ----------------------*/

   /* The source in question */
   inline const Source* src() const { return m_src; }

   /* The name of the source */
   inline const std::string & name() const { return m_name; }

   /* The source type, either 'Point' or 'Diffuse' */
   inline const std::string & srcType() const { return m_srcType; }

   /* The parameters for the PSF Integration */
   inline const BinnedLikeConfig& config() const { return m_config; }

   /* The detector response matrix */
   inline const Drm* drm() const { return m_drm; }

   /* How to apply the energy dispersion */
   inline int edisp_val() const { return m_edisp_val; }

   /* The number of extra energy bins in the SourceMap, as compared to the CountsMap */
   inline size_t edisp_bins() const { return m_edisp_bins; }

   /* The offset between the extra energy bins in the DRM and in this source map */
   inline int edisp_offset() const { return m_edisp_offset; }

   /* The weights for the weighted log-likelihood.  Null-> no weights */
   inline const WeightMap* weights() const { return m_weights; } 

   /* How the source map is stored */
   inline FileUtils::SrcMapType mapType() const { return m_mapType; }

   /* Flag to indicate that we should save the model */
   inline bool save_model() const { return m_save_model; }

   /* Flag to indicated that model is out of sync with file */
   inline bool model_is_local() const { return m_model_is_local; }


   /* --------------- Class Methods ----------------------*/

   /* Clear out the model, but save the cached data.
      This is useful for dealing with fixed sources, as it frees
      up a lot of memory.       
   */
<<<<<<< HEAD
   bool clear_model(bool force=false) {
     //std::cerr << "calling clear_model() with " << std::boolalpha << force << " " << m_save_model << " " << m_model_is_local << std::endl;
=======
   void clear_model(bool force=false) {
//     m_save_model=true;
>>>>>>> d7430460
     if ( force || ( !m_save_model && !m_model_is_local ) ) {
      // std::cout << "clear_model() called on " << m_name << " " << std::boolalpha;
      // std::cout << force << " " << m_save_model << " " << m_model_is_local << std::endl;
       // This deallocates the memory used by the model
       // in C++-11 there is a function shrink_to_fit that we could use.
       std::vector<float> nullVect;
       m_model.swap(nullVect);
       m_sparseModel.clear();
       m_model_is_local = false;
       m_dataCleared = true;
<<<<<<< HEAD
       return true;
=======
>>>>>>> d7430460
     }
     return false;
   }      

   /* Set the source associated with this source map, this is useful for
      functions that add & remove source from the source model */
   void setSource(const Source& src);

   /* Update the DRM cache in this SourceMap */
   const Drm_Cache* update_drm_cache(const Drm* drm, bool force = false);

   /* The energies for this particular source map */
   inline const std::vector<double>& energies() const { return m_energies; }

   /* The log of the energy ratios for the particular source map */
   inline const std::vector<double>& log_energy_ratios() const { return m_logEnergyRatios; }

   /* The number of energies in the particular source map */
   inline size_t n_energies() const { return m_energies.size(); }

   /* The number of energy bins in this particular source map */
   inline size_t n_energy_bins() const { return m_logEnergyRatios.size(); }

   
   /* Extract a vector of spectral normalization values from a Source object
      and latch it in this class.
      
      latch_params : If true, the model parameters are latched
   */   
   void setSpectralValues(bool latch_params = false);

   /* Extract the spectral derivatives from the Source object and 
      latch them in this class.
      
      energies:  The energies at which to evalute the derivatives
      paraNames: The names of the params w.r.t. which to evaluate the derivaties
    */
   void setSpectralDerivs(const std::vector<std::string>& paramNames);
       

   /* Test to see if the spectrum has changes w.r.t. the cached values */
   bool spectrum_changed() const;


   /* Get a particular version of the counts specturm */
   const std::vector<double>& counts_spectra(int edisp_val,
					     bool use_weighted) const;


   /* Compute the total model counts summed between two energy bins *
      This uses the Drm_Cache, so that must be up to date.

      kmin         : index of lowest energy bin
      kman         : index of highest energy bin
      dataCache    :  Object with info about the binning
      edisp_val    : how to apply the energy dispersion
      use_weighted : return weighted model counts */
   double summed_counts(size_t kmin, size_t kmax,
			int edisp_val = 0,
			bool use_weighted = false);

   /* --------------- Cached Data ----------------------*/
 
   /* These functions return cached data.  
      This might not be calculated yet, or might be out of date.
      Use with caution.
      The version of the functions without cached_ will always return 
      up-to-date information. */

   /* The source map model.  This must be multiplied by the spectrum for each pixel 
      and integrated over the energy bin to obtain the predicted counts */
   inline const std::vector<float> & cached_model() const { return m_model; }
 

   /* The sparse version of source map model.  This must be multiplied by the spectrum for each pixel 
      and integrated over the energy bin to obtain the predicted counts */
   inline const SparseVector<float> & cached_sparse_model() const { return m_sparseModel; }
   
   /* These are the 'spectrum' values.  I.e., the spectrum evaluated at the energy points */
   inline const std::vector<double> & cached_specValues() const { return m_specVals; }

   /* These are the 'spectrum' weights.  They are the quantity that appear in the log-log quadrature formula */
   inline const std::vector<std::pair<double,double> >& cached_specWts() const { return m_specWts; }

   /* These are the derivatives of the 'spectrum' values.  I.e., the derivatives evaluated 
      at the energy pointsThese are the spectral derivatives.  */
   inline const std::vector<std::vector<double> >& cached_specDerivs() const { return m_derivs; }

   /* These are the npreds, i.e., the model summed over each energy plane. */
   inline const std::vector<double>& cached_npreds() const { return  m_npreds; }

   /// These are the weighted npreds
   inline const std::vector<std::vector<std::pair<double,double> > >& cached_weighted_npreds() const { return m_weighted_npreds; }

   /* This contains both the convolved and un-convolved counts spectra */
   inline const Drm_Cache* cached_drm_Cache() const { return m_drm_cache; }

   /* The DRM used for the current cache, null -> no energy dispersion */
   inline const Drm* cached_drm() const { return m_drm; }

   /* This is the cached MeanPSF object */
   inline const MeanPsf* cached_meanPsf() const { return m_meanPsf; }

   /* This is the binning object */
   inline const BinnedCountsCache* dataCache() const { return m_dataCache; }
      


   /* --------------- Cached Data ----------------------*/

   /* These functions will either return the cached value or compute it if needed or if force = true */

   /* The source map model.  This must be multiplied by the spectrum for each pixel 
      and integrated over the energy bin to obtain the predicted counts */
   std::vector<float> & model(bool force=false);

   /* These are the 'spectrum' values, I.e., the spectrum evaluated at the energy points */
   const std::vector<double> & specVals(bool force=false, bool latch_params=false);

   /* These are the 'spectrum' weights.  They are the quantity that appear in the log-log quadrature formula */
   const std::vector<std::pair<double,double> >&  specWts(bool force=false);

   /* These are the derivatives of the 'spectrum' values.  I.e., the derivatives evaluated 
      at the energy pointsThese are the spectral derivatives.  */
   const std::vector<std::vector<double> >& specDerivs(const std::vector<std::string>& paramNames, bool force = false);
   
   /* These are the npreds, i.e., the model summed over each energy plane. */
   const std::vector<double> & npreds(bool force=false);

   /* These are weighted npreds */
   const std::vector<std::vector<std::pair<double,double> > >& weighted_npreds(bool force=false);
   
   /* This contains both the convolved and un-convolved counts spectra */
   const Drm_Cache* drm_cache(bool force=false);


   /* Add the model to an extermal vector */
   void addToVector(std::vector<float>& vect, bool includeSpec = false, int kmin=0, int kmax=-1);
   
   /* Subtract the model from an extermal vector */
   void subtractFromVector(std::vector<float>& vect, bool includeSpec = false, int kmin=0, int kmax=-1);

   /// Explicitly set the image data
   void setImage(const std::vector<float>& model);

   /// Explicitly set the weights data
   void setWeights(const WeightMap* weights);

   /// Explicity set the flag to save the model
   inline void setSaveModel(bool val) { 
      m_save_model = val; 
      if (val) reloadIfCleared();
//      std::cout << "setSaveModel(), m_save_model = " << std:: boolalpha << m_save_model << std::endl;
   }

   /// Set the filename (e.g., b/c we are writing the source map)
   inline void setFilename(const std::string& filename) { m_filename = filename; }

   /// Set value of model_is_local (e.g., b/c we are writing the source map)
   inline void setModelIsLocal(bool val) { m_model_is_local = val; }

   /// reload the modelfile if it has been cleared
   void reloadIfCleared();

   /// reload the modelfile if it has been cleared
   void reloadIfCleared(){
//      std::cout << "Calling SourceMap::reloadIfCleared()";
      if (m_dataCleared ){
//         std::cout << " - reloading";
         if (m_filename !="") {
            readModel(m_filename);
         } else {
            make_model();
         }
      }
//      std::cout << std::endl;
   }


   /* --------------------- Debugging -------------------- */
   size_t memory_size() const;
   
   void test_sparse(const std::string& prefix) const;


protected:

   /* Read the model from a file */
   int readModel(const std::string& sourceMapFile);

   /* Read an image from a FITS file */
   int readImage(const std::string& sourceMapFile);

   /* Read HEALPix data from a table in a FITS file */
   int readTable_healpix(const std::string& sourceMapFile);

   /* Make the model */
   int make_model();

   /* Sparsify the full model */
   void sparsify_model(bool clearFull = true);

   /* Fill the full model */
   void expand_model(bool clearSparse = true);

   /* Latch the energy vector */
   void set_energies();

private:

   /* Implementation of addToVector for full-model storage */
   void addToVector_full(std::vector<float>& vect, bool includeSpec=false, int kmin=0, int kmax=-1) const;
 
   /* Implementation of addToVector for sparse-model storage */
   void addToVector_sparse(std::vector<float>& vect, bool includeSpec=false, int kmin=0, int kmax=-1) const;

   /* Implementation of subtractFromVector for full-model storage */
   void subtractFromVector_full(std::vector<float>& vect, bool includeSpec=false, int kmin=0, int kmax=-1) const;
 
   /* Implementation of subtractFromVector for sparse-model storage */
   void subtractFromVector_sparse(std::vector<float>& vect, bool includeSpec=false, int kmin=0, int kmax=-1) const;
 
   /* Compute the NPreds */
   void computeNpredArray();

   /* Compute the NPreds */
   void computeNpredArray_sparse();


   /* Adjust the source map for a phased exposure correction       
      This is just multiplying the source map by the phased exposure map projected into the counts map frame
   */
   void applyPhasedExposureMap();

   /* Adjust the source map for a phased exposure correction       
      This is just multiplying the source map by the phased exposure map projected into the counts map frame
      
      This version is used if we have a sparse map
   */   
   void applyPhasedExposureMap_sparse();


   /* Get the value from the sparse model */
   float find_value(size_t idx) const {
     return m_sparseModel[idx];
   }

   /* Reset data values after loading a source */
   void resetSourceData();

   /* Load or build source map data */
   void getSourceData();


   /* ---------------- Data Members --------------------- */

   /// The source in question.
   const Source* m_src;   

   /// Source name.
   const std::string m_name;

   /// The name of the file where the source map is stored
   std::string m_filename;

   /// This is either "Diffuse" or "Point"
   const std::string m_srcType;

   /// Pointer to the data map that is the template for the binning
   const BinnedCountsCache * m_dataCache;
   
   /// Object holding data about the observation
   const Observation & m_observation;

   /// PSF for this particular source ( NULL for diffuse sources ) 
   MeanPsf* m_meanPsf; 

   /// For Progress messages
   st_stream::StreamFormatter * m_formatter;

   /// Options for treatment of PSF and energy disperson
   const BinnedLikeConfig& m_config;

   /// The detector response matrix. 
   const Drm* m_drm;

   /// How to apply the energy dispersion:
   //   m_edisp_val < 0 -> use rescaling
   //   m_edisp_val = 0 -> not applied
   //   m_edisp_val > 0 -> use complete method
   int m_edisp_val;

   /// The number of extra energy bins in the SourceMap, as compared to the CountsMap
   size_t m_edisp_bins;

   /// The offset between this source map energy binning and the Drm
   int m_edisp_offset;

   /// A weights map, for weighted likelihood analysis.  Null -> no weighting.   
   const WeightMap* m_weights;

   /// Flag to indicate that we should save the model
   bool m_save_model = true;

   /// Flag to indicated that model is out of sync with file
   bool m_model_is_local;

   /// The energies for this particular source map
   std::vector<double> m_energies;

   /// The log of the energy ratios
   std::vector<double> m_logEnergyRatios;   

   /// This is the 'source map' data. 
   /// It is not the counts map, but rather the coefficients
   /// That must be multiplied by the spectrum for each pixel 
   /// and integrated over the energy bin to obtain the predicted counts
   std::vector<float> m_model;

   /// This is the "sparse" version of the source map data.
   SparseVector<float> m_sparseModel;

   /// What type of source map data do we have
   FileUtils::SrcMapType m_mapType;

   /// These are the 'spectrum' values
   /// I.e., the spectrum evaluated at the energy points
   std::vector<double> m_specVals;

   /// These are the 'spectrum' weights
   /// These are the quantities that appear in the log-log quadrature forumal
   std::vector<std::pair<double,double> > m_specWts;

   /// These are the spectral parameters for this source.
   /// They are used to determine if the spectrum has changed
   std::vector<double> m_modelPars;

   /// These are the 'latched' spectral parameters for this source.
   /// I.e., the version that the binned likelihood 
   /// Thinks the source has
   std::vector<double> m_latchedModelPars;

   /// These are the derivatives of the 'spectrum' values
   /// I.e., the derivatives evaluated at the energy points
   std::vector<std::vector<double> > m_derivs;

   /// These are the npreds, i.e., the model summed over each energy plane.
   std::vector<double> m_npreds;

   /// These are the weighted npreds
   std::vector<std::vector<std::pair<double,double> > > m_weighted_npreds;

   /// Caches of the true and measured energy spectra for sources
   Drm_Cache* m_drm_cache;

   /// flag indicating that data model has been cleared
   bool m_dataCleared = false;

<<<<<<< HEAD
=======
   /// flag indicating that the data has been loaded at least once
   bool m_loaded = false;
>>>>>>> d7430460

};

} // namespace Likelihood

#endif // Likelihood_SourceMap_h<|MERGE_RESOLUTION|>--- conflicted
+++ resolved
@@ -157,16 +157,10 @@
       This is useful for dealing with fixed sources, as it frees
       up a lot of memory.       
    */
-<<<<<<< HEAD
-   bool clear_model(bool force=false) {
-     //std::cerr << "calling clear_model() with " << std::boolalpha << force << " " << m_save_model << " " << m_model_is_local << std::endl;
-=======
    void clear_model(bool force=false) {
-//     m_save_model=true;
->>>>>>> d7430460
      if ( force || ( !m_save_model && !m_model_is_local ) ) {
-      // std::cout << "clear_model() called on " << m_name << " " << std::boolalpha;
-      // std::cout << force << " " << m_save_model << " " << m_model_is_local << std::endl;
+       // std::cout << "clear_model() called on " << m_name << " " << std::boolalpha;
+       // std::cout << force << " " << m_save_model << " " << m_model_is_local << std::endl;
        // This deallocates the memory used by the model
        // in C++-11 there is a function shrink_to_fit that we could use.
        std::vector<float> nullVect;
@@ -174,12 +168,8 @@
        m_sparseModel.clear();
        m_model_is_local = false;
        m_dataCleared = true;
-<<<<<<< HEAD
-       return true;
-=======
->>>>>>> d7430460
      }
-     return false;
+     return;
    }      
 
    /* Set the source associated with this source map, this is useful for
@@ -342,20 +332,6 @@
    /// reload the modelfile if it has been cleared
    void reloadIfCleared();
 
-   /// reload the modelfile if it has been cleared
-   void reloadIfCleared(){
-//      std::cout << "Calling SourceMap::reloadIfCleared()";
-      if (m_dataCleared ){
-//         std::cout << " - reloading";
-         if (m_filename !="") {
-            readModel(m_filename);
-         } else {
-            make_model();
-         }
-      }
-//      std::cout << std::endl;
-   }
-
 
    /* --------------------- Debugging -------------------- */
    size_t memory_size() const;
@@ -536,11 +512,8 @@
    /// flag indicating that data model has been cleared
    bool m_dataCleared = false;
 
-<<<<<<< HEAD
-=======
    /// flag indicating that the data has been loaded at least once
    bool m_loaded = false;
->>>>>>> d7430460
 
 };
 
