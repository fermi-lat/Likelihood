/**
 * @file BinnedLikelihood.h
 * @brief Binned version of the log-likelihood function.
 * @author J. Chiang
 *
 * $Header: /nfs/slac/g/glast/ground/cvs/Likelihood/Likelihood/BinnedLikelihood.h,v 1.100 2017/10/06 01:30:59 echarles Exp $
 */

#ifndef Likelihood_BinnedLikelihood_h
#define Likelihood_BinnedLikelihood_h

#include <map>
#include <stdexcept>

#include "tip/Image.h"

#include "optimizers/dArg.h"

#include "Likelihood/Accumulator.h"
#include "Likelihood/CountsMapBase.h"
#include "Likelihood/LogLike.h"
#include "Likelihood/Pixel.h"
#include "Likelihood/BinnedConfig.h"
#include "Likelihood/BinnedCountsCache.h"
#include "Likelihood/SourceMapCache.h"
#include "Likelihood/FileUtils.h"


namespace tip {
   class Extension;
}


namespace Likelihood {

   class Drm;
   class Drm_Cache;
   class SourceMap;
   class WeightMap;

   /*
    * @class BinnedLikelihood
    * @brief Binned version of the log-Likelihood function.
    *
    */

   class BinnedLikelihood : public LogLike {
     
   public:
     
     /* Regular c'tor 
	
	dataMap      : Observed data.  Defines the binning used for the analysis.
	observation  : Wrapper containing information about the observation
	srcMapsFile  : Name of file containing Source Maps (i.e., the output of gtsrcmaps)
	computePointSources : Pre-computes the Source Maps for point source.   
	                      Faster, but makes gtsrcmaps file much larger
	applyPsfCorrections : Apply psf integral corrections
	performConvolution  : Perform convolution with psf
	resample      : Resample input counts map for convolution
	resamp_factor : Factor used from resample maps for diffuse sources.
	minbinsz      : Minimum pixel size for rebinning fine 
     */	
     BinnedLikelihood(CountsMapBase & dataMap, 
		      const Observation & observation,
		      const std::string & srcMapsFile="",
		      bool computePointSources=true,
		      bool applyPsfCorrections=true,
		      bool performConvolution=true,
		      bool resample=true,
		      double resamp_factor=2,
		      double minbinsz=0.1);

     /* C'tor for weighted likelihood
	
	dataMap      : Observed data.  Defines the binning used for the analysis.
	weightMap    : Map with weights to use for analysis.
	observation  : Wrapper containing information about the observation
	srcMapsFile  : Name of file containing Source Maps (i.e., the output of gtsrcmaps)
	computePointSources : Pre-computes the Source Maps for point source.   
	                      Faster, but makes gtsrcmaps file much larger
	applyPsfCorrections : Apply psf integral corrections
	performConvolution  : Perform convolution with psf
	resample      : Resample input counts map for convolution
	resamp_factor : Factor used from resample maps for diffuse sources.
	minbinsz      : Minimum pixel size for rebinning fine maps 
	overwriteWeights : Overwrite the existing weights file
     */	
     BinnedLikelihood(CountsMapBase & dataMap, 
		      const ProjMap& weightMap,
		      const Observation & observation,
		      const std::string & srcMapsFile="",
		      bool computePointSources=true,
		      bool applyPsfCorrections=true,
		      bool performConvolution=true,
		      bool resample=true,
		      double resamp_factor=2,
		      double minbinsz=0.1,
		      bool overwriteWeights=false);
     
     /*  C'tor for weighted likelihood
	
	dataMap      : Observed data.  Defines the binning used for the analysis.
	observation  : Wrapper containing information about the observation
	config       : Configuration object
	srcMapsFile  : Name of file containing Source Maps (i.e., the output of gtsrcmaps)
	weightMap    : Map with weights to use for analysis.
	overwriteWeights : Overwrite the existing weights file
     */	
     BinnedLikelihood(CountsMapBase & dataMap, 
		      const Observation & observation,	
		      const BinnedLikeConfig& config,
		      const std::string & srcMapsFile = "",
		      const ProjMap* weightMap = 0,
		      bool overwriteWeights=false);
     
     /* D'tor */
     virtual ~BinnedLikelihood() throw();

     /* --------------- Simple Access functions ----------------------*/

     /// Return the binned data cache
     inline const BinnedCountsCache& dataCache() const { return m_dataCache; }

     /// Return the binned observed data
     inline const CountsMapBase & countsMap() const { return m_dataCache.countsMap(); }

     /// Return the energy bin edges
     inline const std::vector<double> & energies() const { return m_dataCache.energies(); }
  
     /// Return the configuration
     inline const BinnedLikeConfig& config() const { return m_config; }

     /// Return the number of energy bins
     inline size_t num_ebins() const { return m_dataCache.num_ebins(); }

     /// Return the number of pixels
     inline size_t num_pixels() const { return m_dataCache.num_pixels(); }

     /// Return the size of the data map
     inline size_t data_map_size() const { return m_dataCache.data_map_size(); }

     /// Return the size of the scours maps
     inline size_t source_map_size() const { return m_dataCache.source_map_size(); }
    

     /// Return the min and max energy bins to use
     std::pair<int, int> klims() const {
       return std::make_pair(static_cast<int>(m_kmin), static_cast<int>(m_kmax));
     }

     /// Return the observed counts spectrum
     inline const std::vector<double> & countsSpectrum(bool weighted=false) const { 
       return m_dataCache.countsSpectrum(weighted);
     }

     /// Return the SourceMapCache object (const version only)
     inline const SourceMapCache& sourceMapCache() const { return m_srcMapCache; }

     /// Return the weights in their original projection
     inline const ProjMap* weightMap_orig() const { return m_dataCache.weightMap_orig(); }

     /// Return the weights reprojected into counts map binning
     inline const WeightMap* weightMap() const { return m_dataCache.weightMap(); }

     /// Return the weighted counts map
     inline const CountsMapBase* weightedCounts() const { return m_dataCache.weightedCounts(); }
 
     /// Return true if the weighted counts map exists
     inline bool has_weights() const { return m_dataCache.has_weights(); }

     /// Return the name of the file with the source maps
     inline const std::string& srcMapsFile() const { return m_srcMapsFile; }

     /// Return the list of fixed sources
     inline const std::vector<std::string> & fixedSources() const { return m_fixedSources; }

     /// Return the predicted counts for all the fixed sources, summed together
     inline const std::vector<double> & fixedModelSpectrum() const { return m_fixed_counts_spec; }

     /// Return the weighted predicted counts for all the fixed sources, summed together
     inline const std::vector<double> & fixedModelSpectrum_wt() const { return m_fixed_counts_spec_wt; }
      
     /// Return the predicted counts for all the fixed sources, summed together, energy dispersion applied
     inline const std::vector<double> & fixedModelSpectrum_edisp() const { return m_fixed_counts_spec_edisp; }
      
     /// Return the weighted predicted counts for all the fixed sources, summed together, energy dispersion applied
     inline const std::vector<double> & fixedModelSpectrum_edisp_wt() const { return m_fixed_counts_spec_edisp_wt; }
        
     /// Return the fixed model counts
     inline const std::vector<double> & fixedModelCounts() const { return m_fixedModelCounts; }

     /// Check if updating the fixed model is allowed
     inline bool updateFixedWeights() const { return m_updateFixedWeights; }

     /// Set flag to enable or disable updating the fixed model 
     void setUpdateFixedWeights(bool update) {
       m_updateFixedWeights = update;
     }

     /* ----------------- Simple setter functions ------------------------ */

     /// Set the min and max energy bins to use
     void set_klims(size_t kmin, size_t kmax) {
       m_modelIsCurrent = false;
       m_kmin = kmin;
       m_kmax = kmax;
       // buildFixedModelWts();
     }
     
     /// Turn on verbose mode
     void setVerbose(bool verbose) {
       m_config.psf_integ_config().set_verbose(verbose);
       m_srcMapCache.setVerbose(verbose);
     }

     /// Turn on energy dispersion
     void set_edisp_flag(bool use_edisp) {
       int set_val = use_edisp ? -1: 0;
       set_edisp_val(set_val);
     }
     
     /// Turn on energy dispersion
     void set_edisp_val(int edisp_val) {
       if ( edisp_val == m_config.edisp_val() ) return;
       m_srcMapCache.set_edisp_val(edisp_val);
       m_fixedModelCounts.clear();
       m_fixed_counts_spec.clear();   
       m_fixed_counts_spec_wt.clear();
       m_fixed_counts_spec_edisp.clear();
       m_fixed_counts_spec_edisp_wt.clear();
     }

   
     /// Set flag to use a single map for all the fixed sources
     void set_use_single_fixed_map(bool use_sfm) {
       m_config.set_use_single_fixed_map(use_sfm);
     }

     /// Set flag to same all source maps
     void set_save_all_srcmaps(bool val) {
       m_config.set_save_all_srcmaps(val);
     }

     /// Directly set the data in the counts map
     void setCountsMap(const std::vector<float> & counts);

     /// Set the weights map
     void setWeightsMap(const ProjMap* wmap);


     /* ---------------- Methods inherited from optimizers package ---------- 
	specifically optimizers::Function and optimizers::Statistic ---------------*/
     
     
     /// Return the current value of the log-likelihood
     /// Note that the first argument is ignored.
     virtual double value(const optimizers::Arg& dummy, 
			  bool include_priors) const;

     virtual double value(const optimizers::Arg& dummy) const {
       return value(dummy, true);
     }

     virtual double value() const {
       optimizers::Arg dummy;
       return value(dummy, true);
     }

     /// Calculate the derivitives of the log-likelihood w.r.t. the free parameters
     virtual void getFreeDerivs(const optimizers::Arg & dummy, 
				std::vector<double> & derivs, 
				bool include_priors) const;
   
     virtual void getFreeDerivs(std::vector<double> & freeDerivs, 
				bool include_priors) const {
       optimizers::Arg dummy;
       getFreeDerivs(dummy, freeDerivs, include_priors);
     }
     
     virtual void getFreeDerivs(std::vector<double> & freeDerivs) const {
       optimizers::Arg dummy;
       getFreeDerivs(dummy, freeDerivs, true);
     }

    /// Set the parameter values
     virtual std::vector<double>::const_iterator setParamValues_(std::vector<double>::const_iterator);
     
     /// Set the free parameter values
     virtual std::vector<double>::const_iterator setFreeParamValues_(std::vector<double>::const_iterator);

     /* ---------------- Methods inherited from SourceModel ---------- */
     
     /* Create a counts map based on the current model.
	FIXME, this should make sure that map being filled 
	has the same shape as the template binning */
     virtual CountsMapBase * createCountsMap(CountsMapBase & dataMap) const {
       std::vector<float> map;
       computeModelMap(map);
       dataMap.setImage(map);
       return &dataMap;
     }

     /// Create a counts map based on the current model.
     virtual CountsMapBase * createCountsMap() const;

     /// Create the source model by reading an XML file.
     virtual void readXml(std::string xmlFile, 
			  optimizers::FunctionFactory & funcFactory,
			  bool requireExposure=true, 
			  bool addPointSources=true,
			  bool loadMaps=true);
   
     /// Add a source to the source model 
     /// This is the version inherited from SourceModel
     virtual void addSource(Source * src, bool fromClone=true, SourceMap* srcMap=0, bool loadMap=true);

     /// Add a source to the soruce model
     /// This version is particular to this class
     virtual void addSource(Source * src, BinnedLikeConfig* config, bool fromClone=true);
 
     /// Remove a source from the source model and return it
     virtual Source * deleteSource(const std::string & srcName);

     
     /// These are required since this inherits from LogLike rather than
     /// for SourceModel.  The inheritance hierarchy for this class and
     /// LogLike should be refactored.
     virtual void set_ebounds(double emin, double emax) {
       throw std::runtime_error("BinnedLikelihood::set_ebounds "
				"not implemented.");
     }
     
     virtual void unset_ebounds() {
       throw std::runtime_error("BinnedLikelihood::unset_ebounds "
				"not implemented.");
     }

     /* Synchronize parameter vector owned by this class with 
	parameters owned by the sources */
     virtual void syncParams();


     /* ---------------- Methods inherited from LogLike ---------- */

     /* Synchronize parameter vector owned by this class with 
	parameters owned by one of the sources.
	
	This actually just calls syncParams() and sets m_modelIsCurrent to false
     */
     virtual void syncSrcParams(const std::string & srcName);


     /* Return the total predicted number of counts in the ROI for a particular source

	srcName  : Name of the source
	weighted : If true returns the weights counts
     */
     virtual double NpredValue(const std::string & srcName, bool weighted=false) const;


     /* Return the total predicted number of counts in the ROI for a particular source

	This version forces the recalculation of Npred, whether the source is
	fixed or not. It is also called from buildFixedModelWts.

	It is not inherited from LogLike.
     */
     double NpredValue(const std::string & name, SourceMap & srcMap, bool weighted=false) const;

     
     /* --------------- Functions for dealing with source maps -------------- */
     
     /// Returns true if a SourceMap has been build for a source
     bool hasSourceMap(const std::string & name) const;
   
     /* Returns a reference to the SourceMap corresponding to a particular source
	
	If the source does not exist this will throw an exception
	If the sources exits, but the SourceMap does not, 
	this will create and return the SourceMap for that source */
     SourceMap & sourceMap(const std::string & name) const;
   
     /* Returns a pointer to the SourceMap corresponding to a particular source
	
	If the source does not exist this will throw an exception
	If the sources exits, but the SourceMap does not, 
	this will create and return the SourceMap for that source */
     SourceMap * getSourceMap(const std::string & srcName,
			      bool verbose=true) const;
   
     /* Create a new SourceMap corresponding to a particular source
	
	If the source does not exist this will throw an exception */
     SourceMap * createSourceMap(const std::string & srcName);
     
     /* Create a new SourceMap corresponding to a source not in the model */
     SourceMap * createExternalSourceMap(Source& aSrc);
     
     /* Remove the SourceMap corresponding to a particular source */
     void eraseSourceMap(const std::string & srcName);
     
     /* Insert a SourceMap into this cache */
     void insertSourceMap(const std::string & srcName,
			  SourceMap& srcMap) {
       m_srcMapCache.insertSourceMap(srcName,srcMap);
     }

     /* Remove SourceMap into from cache */
     SourceMap* removeSourceMap(const std::string & srcName) {
       return m_srcMapCache.removeSourceMap(srcName);
     }

     /* Instantiate or retrieve a SourceMap for all sources and
	populate the internal map of SourceMap objects.  

	recreate  : If true new source maps will be generated for all components.  
	saveMaps  : If true the current maps will be written to the source map file. 
     */
     void loadSourceMaps(bool recreate=false, bool saveMaps=false);
     
     /* Instantiate or retrieve a SourceMap for a list of sources and
	populate the internal map of SourceMap objects.  

	recreate  : If true new source maps will be generated for all components.  
	saveMaps  : If true the current maps will be written to the source map file. 
     */
     void loadSourceMaps(const std::vector<std::string>& srcNames,
			 bool recreate=false, bool saveMaps=false);
     
     /* Instantiate or retrieve a SourceMap for a single sources and
	add it to the internal map of SourceMap objects.  

	recreate          : If true new source map will be generated.  
	buildFixedWeights : If true the fixed component weights will be recomputed
     */
     void loadSourceMap(const std::string & srcName, 
			bool recreate=false,
			bool buildFixedWeights=true);
   
     /* Directly set the image for a particular SourceMap
	
	name  : name of the source in question
	image : The image data.  Must be the same size as the SourceMap
     */
     void setSourceMapImage(const std::string & name,
			    const std::vector<float>& image);
  
     /* Write all of the source maps to a file 
	
	filename : The name of the file.  If empty use the current source maps file
	replace  : If true replace the SourceMaps for already in that file
     */
     void saveSourceMaps(const std::string & filename="",
			 bool replace=false,
			 bool includecountsmap=true);

     /* Write some of the source maps to a fie 
	
	filename : The name of the file.  If empty use the current source maps file
	replace  : If true replace the SourceMaps for already in that file
     */
     void saveSourceMap_partial(const std::string & filename,
				const Source& source,
				int kmin=0, int kmax=-1,
				bool replace=false);


     /* Write a single combinded source map for all the fixed sources
	
	filename : The name of the file.  If empty use the current source maps file
     */
     tip::Extension* saveTotalFixedSourceMap(bool replace = false);

     
     /* --------------- Functions for dealing with model maps -------------- */

     /* Compute a model map summing over all the sources it the model.
	Return the total number of model counts.
	
	This version uses the cached information about the fixed sources,
	and will update the m_model data member and set m_modelIsCurrent.

	weighted  : If true return the weighted counts
     */     
     double computeModelMap_internal(bool weighted=false) const;

     
     /* Compute a model map summing over all the sources it the model 
	
	This will temporarily create (and then delete ) SourceMaps for 
	sources that don't have them
      */
     void computeModelMap(std::vector<float> & modelMap,
			  bool use_mask = true) const;

     /* Compute a model map for an individual source

	This will temporarily create (and then delete ) SourceMaps for 
	sources that don't have them
     */
     void computeModelMap(const std::string& srcName, 
			  std::vector<float> & modelMap,
			  bool use_mask = true) const;

     /* Compute a model map summing over a list of sources
	
	This will temporarily create (and then delete ) SourceMaps for 
	sources that don't have them
     */
     void computeModelMap(const std::vector<std::string>& srcNames, 
			  std::vector<float> & modelMap,
			  bool use_mask = true) const;
   
     
     /* This function adds the Model counts for a source map
	to a vector.  it is used by the various computeModelMap 
	functions */
     void updateModelMap(std::vector<float> & modelMap, 
			 SourceMap * srcMap,
			 bool use_mask = true) const;

     /* This function adds the Model counts for a source map
	to a vector.  it is used by the various computeModelMap 
	functions */
     void updateModelMap_fromSrcMap(std::vector<float> & modelMap, 
				    const Source& src,
				    SourceMap* srcMap,
				    bool use_mask = true) const;

     /* --------------- Functions for dealing the NPreds -------------- */

     /* Return the total number of predicted counts.  
	This just calls computeModelMap.

	weighted  : If true return the weighted npred
     */
     double npred(bool weighted=false) { 
       return computeModelMap_internal(weighted);
     }
   
     /* Get or compute the npreds() vector from a particular source map.  
	If the SourceMap doesn't exist it is temporarily created and deleted

	srcName   : Name of the source in question
	npreds    : Filled with the npreds for that source

	Note, the npreds() vector is actually the differential 
	number of predicted counts at the energy bin edges.  
	It must be integrated over the enerby bin to get the number
	of predicted counts.
     */
     void getNpreds(const std::string & srcName,
		    std::vector<double> & npreds) const;
     
     /* Return the model counts spectrum from a particular source

	The counts spectra for the various source in the model are
	cached.   This will update the cache if needed. 
     */
     const std::vector<double>& modelCountsSpectrum(const std::string &srcname,
						    bool weighted=false) const;

  
     /* Return true if any fixed source has changed. 
	This will also return true if the list of fixed sources has chagned. */
     bool fixedModelUpdated() const;

     /* Compute the full source map, summed over a list of sources, and including the spectra.
	
     */
     void fillSummedSourceMap(const std::vector<std::string>& sources, std::vector<float>& model);

     /* Compute a single source map, optionally including the spectrum
	
	sourceName :  The source in question
	model   :  The vector begin filled
	mapType :  Indicates type of map begin filled
	kmin    :  Minimum energy layer
	kmax    :  Maximum energy layer	     */
     void fillSingleSourceMap(const std::string& sourceName, 
			      std::vector<float>& model,
			      FileUtils::SrcMapType& mapType,
			      int kmin=0, int kmax=-1);
   
     /* Compute the model for all the fixed source.

	process_all  : If true, build SourceMaps for all the sources.
     */
     void buildFixedModelWts(bool process_all=false);

     /* Add a source to the set of fixed sources

	This will call addSourceCounts to add the source contribution to m_fixedModelCounts
     */
     void addFixedSource(const std::string & srcName);
   
     /* Remove a source to the set of fixed sources

	This will call addSourceCounts (with subtract=true) to subtract 
	the source contribution from m_fixedModelCounts
     */     
     void deleteFixedSource(const std::string & srcName);

   
     /* ---------------------- other functions ------------------------ */

     /* The source component model-weighted counts spectrum, i.e.,
	based on the source model weights per pixel, this is the counts
	spectrum weighted by the probability of attributing counts in
	each pixel to this source. */
     std::vector<double> countsSpectrum(const std::string & srcName, 
					bool use_klims=true) const;

     
     /* Return flag saying how we use energy dispersion for a particular source */
     int edisp_val(const std::string & srcname="") const;

     /* Return flag saying if we are using energy dispersion of a particular source */
     bool use_edisp(const std::string & srcname="") const {
       int v = edisp_val(srcname);
       return ( v != 0 );
     }
<<<<<<< HEAD

=======
     
>>>>>>> 74628396
     /* Return the DRM (detector response matrix), building it if needed */
     Drm & drm();


     /* ---------------------- Debugging functions ---------------------- */

     /* Return the sum of the model (possibly weighted) , by actually summing the model.
      This is used to test the optimized implimentation using the npreds */
     static float npred_explicit(const BinnedLikelihood& like, 
				 bool weighted=false);
     
     /* Return the sum of the model (possibly weighted) for a single source, 
	by actually summing the model.
	This is used to test the optimized implimentation using the npreds */
     static float npred_explicit_src(const BinnedLikelihood& like, 
				     const std::string& srcName, 
				     bool weighted=false);
     
     /* Return the negative log-likelihood value (possibly weighted) by doing the full summation
	This is used to test the optimized implimentation using the npreds and 
	the filled pixels */
     static double nll_explict(const BinnedLikelihood& like, 
			       bool weighted=false);


     /* fill the spectrum explicitly from a model */
     static void spectrum_explict(const BinnedLikelihood& like, 
				  const std::string& srcName, 
				  std::vector<double>& spec,
				  bool weighted=false);

     /* Check the npred for each source, using both the explict function and the computation */
     static void check_npreds(const BinnedLikelihood& like, 
			      bool weighted=false);


   protected:
     
     /// Disable assignement operator
     BinnedLikelihood & operator=(const BinnedLikelihood & rhs) {
       throw std::runtime_error("Copy-assignment operator of BinnedLikelihood not implemented");
     }

     /// Disable clone function
     virtual BinnedLikelihood * clone() const {
       return new BinnedLikelihood(*this);
     }

     /// Hook to transfer information to a composite source
     virtual void initialize_composite(CompositeSource& comp) const;

     /* Save the weights SourceMap to the SourceMap file
	
	replace : if true, replace the current version 
     */
     tip::Extension* saveWeightsMap(bool replace=false) const;
     

   private:

     /* ------------- Static Utility Functions -------------------- */

     /// Calls the specturm function of a source at a given energy
     static double spectrum(const Source * src, double energy);
     
     /// Set the dimensions on a tip image
     static void setImageDimensions(tip::Image * image, long * dims);
 

   

     /* --------------- Computing Counts Spectra ------------------- */
 

     // EAC, since we are no longer using the fixed NPreds this is now a no-op.
     // But we leave it here in case someone is calling it via the python interface.
     void computeFixedCountsSpectrum(){;}
     
    
     /* Add (or subtract) the counts for a source onto a vector 	
	This is used by several functions.

	modelCounts: The vector being added to.
	srcName    : The name of the source in question
	srcMap     : The SourceMap for the source in question
	subtract   : If true, subtract from the vector.  	
	latchParams : If true, the parameters are latched in the SourceMap
     */     
     void addSourceCounts(std::vector<double> & modelCounts,
			  const std::string & srcName,
			  SourceMap * srcMap=0, 
			  bool subtract=false,
			  bool latchParams=false) const;

     /* Add (or subtract) the weights for a source onto the pool for fixed sources

	srcName    : The name of the source in question
	srcMap     : The SourceMap for the source in question
	subtract   : If true, subtract from the vector.  	
     */     
     void addFixedNpreds(const std::string & srcName,
			 SourceMap * srcMap=0, 
			 bool subtract=false);
     

     /* ---------------- Data Members --------------------- */

     /* ---------------- Data and binning --------------------- */

     /// This keeps track of the counts map and associated stuff
     BinnedCountsCache m_dataCache;
 
     /// Minimum and maximum energy plane indexes to use in likelihood 
     /// calculations.
     size_t m_kmin, m_kmax;     

     
     /* ------------- configuration parameters -------------------- */
     std::string m_srcMapsFile;   //! Where the SourceMaps are stored
     BinnedLikeConfig m_config;   //! All of the options

      /* ---------For keeping track of energy dispersion ----------- */

     /// Detector response matrix for energy dispersion.  Null pointer -> no energy dispersion
     Drm * m_drm;

     /* ---------------- The current model ------------------------ */

     /// The set of source maps, keyed by source name
     mutable SourceMapCache m_srcMapCache;

     /// The total model of the ROI, summed over sources, but only 
     /// for the filled pixels.
     mutable std::vector<double> m_model;
   
     /// Flag that the model is up to data
     mutable bool m_modelIsCurrent;


     /* ---------For keeping track of fixed source -------------- */

     /// List of fixed sources
     std::vector<std::string> m_fixedSources;   

     /// Summed counts for all fixed sources.
     /// This vector has the size of number of filled pixels
     std::vector<double> m_fixedModelCounts;  

     /// Summed counts spectra for fixed sources
     /// This is the summed counts for all pixels for each energy bin.
     /// This vector has the size of the number of energy bins
     std::vector<double> m_fixed_counts_spec;
  
     /// Summed weighted counts spectra for fixed sources
     /// This is the summed counts for all pixels for each energy bin.
     /// This vector has the size of the number of energy bins
     std::vector<double> m_fixed_counts_spec_wt;
  
     /// Summed counts spectra for fixed sources with energy dispersion
     /// This is the summed counts for all pixels for each energy bin.
     /// This vector has the size of the number of energy bins
     std::vector<double> m_fixed_counts_spec_edisp;
  
     /// Summed weighted counts spectra for fixed sources with energy dispersion
     /// This is the summed counts for all pixels for each energy bin.
     /// This vector has the size of the number of energy bins
     std::vector<double> m_fixed_counts_spec_edisp_wt;
  
     /// Flag to allow updating of Fixed model weights
     bool m_updateFixedWeights;

   };
};

     

#endif // Likelihood_BinnedLikelihood_h<|MERGE_RESOLUTION|>--- conflicted
+++ resolved
@@ -621,11 +621,8 @@
        int v = edisp_val(srcname);
        return ( v != 0 );
      }
-<<<<<<< HEAD
-
-=======
-     
->>>>>>> 74628396
+
+     
      /* Return the DRM (detector response matrix), building it if needed */
      Drm & drm();
 
